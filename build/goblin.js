/**
* Goblin Physics
*
* @module Goblin
*/
(function(){
	var Goblin = {};
Goblin.Matrix3 = function( e00, e01, e02, e10, e11, e12, e20, e21, e22 ) {
	this.e00 = e00 || 0;
	this.e01 = e01 || 0;
	this.e02 = e02 || 0;

	this.e10 = e10 || 0;
	this.e11 = e11 || 0;
	this.e12 = e12 || 0;

	this.e20 = e20 || 0;
	this.e21 = e21 || 0;
	this.e22 = e22 || 0;
};

Goblin.Matrix3.prototype = {
	identity: function() {
		this.e00 = 1;
		this.e01 = 0;
		this.e02 = 0;

		this.e10 = 0;
		this.e11 = 1;
		this.e12 = 0;

		this.e20 = 0;
		this.e21 = 0;
		this.e22 = 1;
	},

	fromMatrix4: function( m ) {
		this.e00 = m.e00;
		this.e01 = m.e01;
		this.e02 = m.e02;

		this.e10 = m.e10;
		this.e11 = m.e11;
		this.e12 = m.e12;

		this.e20 = m.e20;
		this.e21 = m.e21;
		this.e22 = m.e22;
	},

	fromQuaternion: function( q ) {
		var x2 = q.x + q.x,
			y2 = q.y + q.y,
			z2 = q.z + q.z,

			xx = q.x * x2,
			xy = q.x * y2,
			xz = q.x * z2,
			yy = q.y * y2,
			yz = q.y * z2,
			zz = q.z * z2,
			wx = q.w * x2,
			wy = q.w * y2,
			wz = q.w * z2;

		this.e00 = 1 - (yy + zz);
		this.e10 = xy + wz;
		this.e20 = xz - wy;

		this.e01 = xy - wz;
		this.e11 = 1 - (xx + zz);
		this.e21 = yz + wx;

		this.e02 = xz + wy;
		this.e12 = yz - wx;
		this.e22 = 1 - (xx + yy);
	},

	transformVector3: function( v ) {
		var x = v.x,
			y = v.y,
			z = v.z;
		v.x = this.e00 * x + this.e01 * y + this.e02 * z;
		v.y = this.e10 * x + this.e11 * y + this.e12 * z;
		v.z = this.e20 * x + this.e21 * y + this.e22 * z;
	},

	transformVector3Into: function( v, dest ) {
		dest.x = this.e00 * v.x + this.e01 * v.y + this.e02 * v.z;
		dest.y = this.e10 * v.x + this.e11 * v.y + this.e12 * v.z;
		dest.z = this.e20 * v.x + this.e21 * v.y + this.e22 * v.z;
	},

	transposeInto: function( m ) {
		m.e00 = this.e00;
		m.e10 = this.e01;
		m.e20 = this.e02;
		m.e01 = this.e10;
		m.e11 = this.e11;
		m.e21 = this.e12;
		m.e02 = this.e20;
		m.e12 = this.e21;
		m.e22 = this.e22;
	},

	invert: function() {
		var a00 = this.e00, a01 = this.e01, a02 = this.e02,
			a10 = this.e10, a11 = this.e11, a12 = this.e12,
			a20 = this.e20, a21 = this.e21, a22 = this.e22,

			b01 = a22 * a11 - a12 * a21,
			b11 = -a22 * a10 + a12 * a20,
			b21 = a21 * a10 - a11 * a20,

			d = a00 * b01 + a01 * b11 + a02 * b21,
			id;

		if ( !d ) {
			return true;
		}
		id = 1 / d;

		this.e00 = b01 * id;
		this.e01 = (-a22 * a01 + a02 * a21) * id;
		this.e02 = (a12 * a01 - a02 * a11) * id;
		this.e10 = b11 * id;
		this.e11 = (a22 * a00 - a02 * a20) * id;
		this.e12 = (-a12 * a00 + a02 * a10) * id;
		this.e20 = b21 * id;
		this.e21 = (-a21 * a00 + a01 * a20) * id;
		this.e22 = (a11 * a00 - a01 * a10) * id;

		return true;
	},

	invertInto: function( m ) {
		var a00 = this.e00, a01 = this.e01, a02 = this.e02,
			a10 = this.e10, a11 = this.e11, a12 = this.e12,
			a20 = this.e20, a21 = this.e21, a22 = this.e22,

			b01 = a22 * a11 - a12 * a21,
			b11 = -a22 * a10 + a12 * a20,
			b21 = a21 * a10 - a11 * a20,

			d = a00 * b01 + a01 * b11 + a02 * b21,
			id;

		if ( !d ) {
			return false;
		}
		id = 1 / d;

		m.e00 = b01 * id;
		m.e01 = (-a22 * a01 + a02 * a21) * id;
		m.e02 = (a12 * a01 - a02 * a11) * id;
		m.e10 = b11 * id;
		m.e11 = (a22 * a00 - a02 * a20) * id;
		m.e12 = (-a12 * a00 + a02 * a10) * id;
		m.e20 = b21 * id;
		m.e21 = (-a21 * a00 + a01 * a20) * id;
		m.e22 = (a11 * a00 - a01 * a10) * id;

		return true;
	},

	multiply: function( m ) {
		var a00 = this.e00, a01 = this.e01, a02 = this.e02,
			a10 = this.e10, a11 = this.e11, a12 = this.e12,
			a20 = this.e20, a21 = this.e21, a22 = this.e22,

			b00 = m.e00, b01 = m.e01, b02 = m.e02,
			b10 = m.e10, b11 = m.e11, b12 = m.e12,
			b20 = m.e20, b21 = m.e21, b22 = m.e22;

		this.e00 = b00 * a00 + b10 * a01 + b20 * a02;
		this.e10 = b00 * a10 + b10 * a11 + b20 * a12;
		this.e20 = b00 * a20 + b10 * a21 + b20 * a22;

		this.e01 = b01 * a00 + b11 * a01 + b21 * a02;
		this.e11 = b01 * a10 + b11 * a11 + b21 * a12;
		this.e21 = b01 * a20 + b11 * a21 + b21 * a22;

		this.e02 = b02 * a00 + b12 * a01 + b22 * a02;
		this.e12 = b02 * a10 + b12 * a11 + b22 * a12;
		this.e22 = b02 * a20 + b12 * a21 + b22 * a22;
	},

	multiplyFrom: function( a, b ) {
		var a00 = a.e00, a01 = a.e01, a02 = a.e02,
			a10 = a.e10, a11 = a.e11, a12 = a.e12,
			a20 = a.e20, a21 = a.e21, a22 = a.e22,

			b00 = b.e00, b01 = b.e01, b02 = b.e02,
			b10 = b.e10, b11 = b.e11, b12 = b.e12,
			b20 = b.e20, b21 = b.e21, b22 = b.e22;

		this.e00 = b00 * a00 + b10 * a01 + b20 * a02;
		this.e10 = b00 * a10 + b10 * a11 + b20 * a12;
		this.e20 = b00 * a20 + b10 * a21 + b20 * a22;

		this.e01 = b01 * a00 + b11 * a01 + b21 * a02;
		this.e11 = b01 * a10 + b11 * a11 + b21 * a12;
		this.e21 = b01 * a20 + b11 * a21 + b21 * a22;

		this.e02 = b02 * a00 + b12 * a01 + b22 * a02;
		this.e12 = b02 * a10 + b12 * a11 + b22 * a12;
		this.e22 = b02 * a20 + b12 * a21 + b22 * a22;
	}
};
Goblin.Matrix4 = function() {
	this.e00 = 0;
	this.e01 = 0;
	this.e02 = 0;
	this.e03 = 0;

	this.e10 = 0;
	this.e11 = 0;
	this.e12 = 0;
	this.e13 = 0;

	this.e20 = 0;
	this.e21 = 0;
	this.e22 = 0;
	this.e23 = 0;

	this.e30 = 0;
	this.e31 = 0;
	this.e32 = 0;
	this.e33 = 0;
};

Goblin.Matrix4.prototype = {
	identity: function() {
		this.e00 = 1;
		this.e01 = 0;
		this.e02 = 0;
		this.e03 = 0;

		this.e10 = 0;
		this.e11 = 1;
		this.e12 = 0;
		this.e13 = 0;

		this.e20 = 0;
		this.e21 = 0;
		this.e22 = 1;
		this.e23 = 0;

		this.e30 = 0;
		this.e31 = 0;
		this.e32 = 0;
		this.e33 = 1;
	},

	copy: function( m ) {
		this.e00 = m.e00;
		this.e01 = m.e01;
		this.e02 = m.e02;
		this.e03 = m.e03;

		this.e10 = m.e10;
		this.e11 = m.e11;
		this.e12 = m.e12;
		this.e13 = m.e13;

		this.e20 = m.e20;
		this.e21 = m.e21;
		this.e22 = m.e22;
		this.e23 = m.e23;

		this.e30 = m.e30;
		this.e31 = m.e31;
		this.e32 = m.e32;
		this.e33 = m.e33;
	},

	makeTransform: function( rotation, translation ) {
		// Setup rotation
		var x2 = rotation.x + rotation.x,
			y2 = rotation.y + rotation.y,
			z2 = rotation.z + rotation.z,
			xx = rotation.x * x2,
			xy = rotation.x * y2,
			xz = rotation.x * z2,
			yy = rotation.y * y2,
			yz = rotation.y * z2,
			zz = rotation.z * z2,
			wx = rotation.w * x2,
			wy = rotation.w * y2,
			wz = rotation.w * z2;

		this.e00 = 1 - ( yy + zz );
		this.e10 = xy + wz;
		this.e20 = xz - wy;
		this.e30 = 0;
		this.e01 = xy - wz;
		this.e11 = 1 - (xx + zz);
		this.e21 = yz + wx;
		this.e31 = 0;
		this.e02 = xz + wy;
		this.e12 = yz - wx;
		this.e22 = 1 - (xx + yy);
		this.e32 = 0;

		// Translation
		this.e03 = translation.x;
		this.e13 = translation.y;
		this.e23 = translation.z;
		this.e33 = 1;
	},

	transformVector3: function( v ) {
		// Technically this should compute the `w` term and divide the resulting vector
		// components by `w` to homogenize but we don't scale so `w` is just `1`
		var x = v.x,
			y = v.y,
			z = v.z;
		v.x = this.e00 * x + this.e01 * y + this.e02 * z + this.e03;
		v.y = this.e10 * x + this.e11 * y + this.e12 * z + this.e13;
		v.z = this.e20 * x + this.e21 * y + this.e22 * z + this.e23;
	},

	transformVector3Into: function( v, dest ) {
		// Technically this should compute the `w` term and divide the resulting vector
		// components by `w` to homogenize but we don't scale so `w` is just `1`
		dest.x = this.e00 * v.x + this.e01 * v.y + this.e02 * v.z + this.e03;
		dest.y = this.e10 * v.x + this.e11 * v.y + this.e12 * v.z + this.e13;
		dest.z = this.e20 * v.x + this.e21 * v.y + this.e22 * v.z + this.e23;
	},

	rotateVector3: function( v ) {
		var x = v.x,
			y = v.y,
			z = v.z;
		v.x = this.e00 * x + this.e01 * y + this.e02 * z;
		v.y = this.e10 * x + this.e11 * y + this.e12 * z;
		v.z = this.e20 * x + this.e21 * y + this.e22 * z;
	},

	rotateVector3Into: function( v, dest ) {
		dest.x = this.e00 * v.x + this.e01 * v.y + this.e02 * v.z;
		dest.y = this.e10 * v.x + this.e11 * v.y + this.e12 * v.z;
		dest.z = this.e20 * v.x + this.e21 * v.y + this.e22 * v.z;
	},

	invert: function() {
		var a00 = this.e00, a01 = this.e01, a02 = this.e02, a03 = this.e03,
			a10 = this.e10, a11 = this.e11, a12 = this.e12, a13 = this.e13,
			a20 = this.e20, a21 = this.e21, a22 = this.e22, a23 = this.e23,
			a30 = this.e30, a31 = this.e31, a32 = this.e32, a33 = this.e33,

			b00 = a00 * a11 - a01 * a10,
			b01 = a00 * a12 - a02 * a10,
			b02 = a00 * a13 - a03 * a10,
			b03 = a01 * a12 - a02 * a11,
			b04 = a01 * a13 - a03 * a11,
			b05 = a02 * a13 - a03 * a12,
			b06 = a20 * a31 - a21 * a30,
			b07 = a20 * a32 - a22 * a30,
			b08 = a20 * a33 - a23 * a30,
			b09 = a21 * a32 - a22 * a31,
			b10 = a21 * a33 - a23 * a31,
			b11 = a22 * a33 - a23 * a32,

			d = (b00 * b11 - b01 * b10 + b02 * b09 + b03 * b08 - b04 * b07 + b05 * b06),
			invDet;

		// Calculate the determinant
		if ( !d ) {
			return false;
		}
		invDet = 1 / d;

		this.e00 = (a11 * b11 - a12 * b10 + a13 * b09) * invDet;
		this.e01 = (-a01 * b11 + a02 * b10 - a03 * b09) * invDet;
		this.e02 = (a31 * b05 - a32 * b04 + a33 * b03) * invDet;
		this.e03 = (-a21 * b05 + a22 * b04 - a23 * b03) * invDet;
		this.e10 = (-a10 * b11 + a12 * b08 - a13 * b07) * invDet;
		this.e11 = (a00 * b11 - a02 * b08 + a03 * b07) * invDet;
		this.e12 = (-a30 * b05 + a32 * b02 - a33 * b01) * invDet;
		this.e13 = (a20 * b05 - a22 * b02 + a23 * b01) * invDet;
		this.e20 = (a10 * b10 - a11 * b08 + a13 * b06) * invDet;
		this.e21 = (-a00 * b10 + a01 * b08 - a03 * b06) * invDet;
		this.e22 = (a30 * b04 - a31 * b02 + a33 * b00) * invDet;
		this.e23 = (-a20 * b04 + a21 * b02 - a23 * b00) * invDet;
		this.e30 = (-a10 * b09 + a11 * b07 - a12 * b06) * invDet;
		this.e31 = (a00 * b09 - a01 * b07 + a02 * b06) * invDet;
		this.e32 = (-a30 * b03 + a31 * b01 - a32 * b00) * invDet;
		this.e33 = (a20 * b03 - a21 * b01 + a22 * b00) * invDet;

		return true;
	},

	invertInto: function( m ) {
		var a00 = this.e00, a01 = this.e10, a02 = this.e20, a03 = this.e30,
			a10 = this.e01, a11 = this.e11, a12 = this.e21, a13 = this.e31,
			a20 = this.e02, a21 = this.e12, a22 = this.e22, a23 = this.e32,
			a30 = this.e03, a31 = this.e13, a32 = this.e23, a33 = this.e33,

			b00 = a00 * a11 - a01 * a10,
			b01 = a00 * a12 - a02 * a10,
			b02 = a00 * a13 - a03 * a10,
			b03 = a01 * a12 - a02 * a11,
			b04 = a01 * a13 - a03 * a11,
			b05 = a02 * a13 - a03 * a12,
			b06 = a20 * a31 - a21 * a30,
			b07 = a20 * a32 - a22 * a30,
			b08 = a20 * a33 - a23 * a30,
			b09 = a21 * a32 - a22 * a31,
			b10 = a21 * a33 - a23 * a31,
			b11 = a22 * a33 - a23 * a32,

			d = (b00 * b11 - b01 * b10 + b02 * b09 + b03 * b08 - b04 * b07 + b05 * b06),
			invDet;

		// Calculate the determinant
		if ( !d ) {
			return false;
		}
		invDet = 1 / d;

		m.e00 = (a11 * b11 - a12 * b10 + a13 * b09) * invDet;
		m.e10 = (-a01 * b11 + a02 * b10 - a03 * b09) * invDet;
		m.e20 = (a31 * b05 - a32 * b04 + a33 * b03) * invDet;
		m.e30 = (-a21 * b05 + a22 * b04 - a23 * b03) * invDet;
		m.e01 = (-a10 * b11 + a12 * b08 - a13 * b07) * invDet;
		m.e11 = (a00 * b11 - a02 * b08 + a03 * b07) * invDet;
		m.e21 = (-a30 * b05 + a32 * b02 - a33 * b01) * invDet;
		m.e31 = (a20 * b05 - a22 * b02 + a23 * b01) * invDet;
		m.e02 = (a10 * b10 - a11 * b08 + a13 * b06) * invDet;
		m.e12 = (-a00 * b10 + a01 * b08 - a03 * b06) * invDet;
		m.e22 = (a30 * b04 - a31 * b02 + a33 * b00) * invDet;
		m.e32 = (-a20 * b04 + a21 * b02 - a23 * b00) * invDet;
		m.e03 = (-a10 * b09 + a11 * b07 - a12 * b06) * invDet;
		m.e13 = (a00 * b09 - a01 * b07 + a02 * b06) * invDet;
		m.e23 = (-a30 * b03 + a31 * b01 - a32 * b00) * invDet;
		m.e33 = (a20 * b03 - a21 * b01 + a22 * b00) * invDet;
	},

	multiply: function( m ) {
		// Cache the matrix values (makes for huge speed increases!)
		var a00 = this.e00, a01 = this.e10, a02 = this.e20, a03 = this.e30;
		var a10 = this.e01, a11 = this.e11, a12 = this.e21, a13 = this.e31;
		var a20 = this.e02, a21 = this.e12, a22 = this.e22, a23 = this.e32;
		var a30 = this.e03, a31 = this.e13, a32 = this.e23, a33 = this.e33;

		// Cache only the current line of the second matrix
		var b0  = m.e00, b1 = m.e10, b2 = m.e20, b3 = m.e30;
		this.e00 = b0*a00 + b1*a10 + b2*a20 + b3*a30;
		this.e10 = b0*a01 + b1*a11 + b2*a21 + b3*a31;
		this.e20 = b0*a02 + b1*a12 + b2*a22 + b3*a32;
		this.e30 = b0*a03 + b1*a13 + b2*a23 + b3*a33;

		b0 = m.e01;
		b1 = m.e11;
		b2 = m.e21;
		b3 = m.e31;
		this.e01 = b0*a00 + b1*a10 + b2*a20 + b3*a30;
		this.e11 = b0*a01 + b1*a11 + b2*a21 + b3*a31;
		this.e21 = b0*a02 + b1*a12 + b2*a22 + b3*a32;
		this.e31 = b0*a03 + b1*a13 + b2*a23 + b3*a33;

		b0 = m.e02;
		b1 = m.e12;
		b2 = m.e22;
		b3 = m.e32;
		this.e02 = b0*a00 + b1*a10 + b2*a20 + b3*a30;
		this.e12 = b0*a01 + b1*a11 + b2*a21 + b3*a31;
		this.e22 = b0*a02 + b1*a12 + b2*a22 + b3*a32;
		this.e32 = b0*a03 + b1*a13 + b2*a23 + b3*a33;

		b0 = m.e03;
		b1 = m.e13;
		b2 = m.e23;
		b3 = m.e33;
		this.e03 = b0*a00 + b1*a10 + b2*a20 + b3*a30;
		this.e13 = b0*a01 + b1*a11 + b2*a21 + b3*a31;
		this.e23 = b0*a02 + b1*a12 + b2*a22 + b3*a32;
		this.e33 = b0*a03 + b1*a13 + b2*a23 + b3*a33;
	}
};
Goblin.Quaternion = function( x, y, z, w ) {
	this.x = x != null ? x : 0;
	this.y = y != null ? y : 0;
	this.z = z != null ? z : 0;
	this.w = w != null ? w : 1;
	this.normalize();
};

Goblin.Quaternion.prototype = {
	set: function( x, y, z, w ) {
		this.x = x;
		this.y = y;
		this.z = z;
		this.w = w;
	},

	multiply: function( q ) {
		var x = this.x, y = this.y, z = this.z, w = this.w,
			qx = q.x, qy = q.y, qz = q.z, qw = q.w;

		this.x = x * qw + w * qx + y * qz - z * qy;
		this.y = y * qw + w * qy + z * qx - x * qz;
		this.z = z * qw + w * qz + x * qy - y * qx;
		this.w = w * qw - x * qx - y * qy - z * qz;
	},

	multiplyQuaternions: function( a, b ) {
		this.x = a.x * b.w + a.w * b.x + a.y * b.z - a.z * b.y;
		this.y = a.y * b.w + a.w * b.y + a.z * b.x - a.x * b.z;
		this.z = a.z * b.w + a.w * b.z + a.x * b.y - a.y * b.x;
		this.w = a.w * b.w - a.x * b.x - a.y * b.y - a.z * b.z;
	},

	normalize: function() {
		var x = this.x, y = this.y, z = this.z, w = this.w,
			length = Math.sqrt( x * x + y * y + z * z + w * w );

		if ( length === 0) {
			this.x = this.y = this.z = this.w = 0;
		} else {
			length = 1 / length;
			this.x *= length;
			this.y *= length;
			this.z *= length;
			this.w *= length;
		}
	},

	invertQuaternion: function( q ) {
		var x = q.x, y = q.y, z = q.z, w = q.w,
			dot = x * x + y * y + z * z + w * w;

		if ( dot === 0 ) {
			this.x = this.y = this.z = this.w = 0;
		} else {
			var inv_dot = -1 / dot;
			this.x = q.x * inv_dot;
			this.y = q.y *  inv_dot;
			this.z = q.z *  inv_dot;
			this.w = q.w *  -inv_dot;
		}
	},

	transformVector3: function( v ) {
		var x = v.x, y = v.y, z = v.z,
			qx = this.x, qy = this.y, qz = this.z, qw = this.w,

		// calculate quat * vec
			ix = qw * x + qy * z - qz * y,
			iy = qw * y + qz * x - qx * z,
			iz = qw * z + qx * y - qy * x,
			iw = -qx * x - qy * y - qz * z;

		// calculate result * inverse quat
		v.x = ix * qw + iw * -qx + iy * -qz - iz * -qy;
		v.y = iy * qw + iw * -qy + iz * -qx - ix * -qz;
		v.z = iz * qw + iw * -qz + ix * -qy - iy * -qx;
	},

	transformVector3Into: function( v, dest ) {
		var x = v.x, y = v.y, z = v.z,
			qx = this.x, qy = this.y, qz = this.z, qw = this.w,

		// calculate quat * vec
			ix = qw * x + qy * z - qz * y,
			iy = qw * y + qz * x - qx * z,
			iz = qw * z + qx * y - qy * x,
			iw = -qx * x - qy * y - qz * z;

		// calculate result * inverse quat
		dest.x = ix * qw + iw * -qx + iy * -qz - iz * -qy;
		dest.y = iy * qw + iw * -qy + iz * -qx - ix * -qz;
		dest.z = iz * qw + iw * -qz + ix * -qy - iy * -qx;
	}
};
Goblin.Vector3 = function( x, y, z ) {
	this.x = x || 0;
	this.y = y || 0;
	this.z = z || 0;
};

Goblin.Vector3.prototype = {
	set: function( x, y, z ) {
		this.x = x;
		this.y = y;
		this.z = z;
	},

	copy: function( v ) {
		this.x = v.x;
		this.y = v.y;
		this.z = v.z;
	},

	add: function( v ) {
		this.x += v.x;
		this.y += v.y;
		this.z += v.z;
	},

	addVectors: function( a, b ) {
		this.x = a.x + b.x;
		this.y = a.y + b.y;
		this.z = a.z + b.z;
	},

	subtract: function( v ) {
		this.x -= v.x;
		this.y -= v.y;
		this.z -= v.z;
	},

	subtractVectors: function( a, b ) {
		this.x = a.x - b.x;
		this.y = a.y - b.y;
		this.z = a.z - b.z;
	},

	multiply: function( v ) {
		this.x *= v.x;
		this.y *= v.y;
		this.z *= v.z;
	},

	multiplyVectors: function( a, b ) {
		this.x = a.x * b.x;
		this.y = a.y * b.y;
		this.z = a.z * b.z;
	},

	scale: function( scalar ) {
		this.x *= scalar;
		this.y *= scalar;
		this.z *= scalar;
	},

	scaleVector: function( v, scalar ) {
		this.x = v.x * scalar;
		this.y = v.y * scalar;
		this.z = v.z * scalar;
	},

	lengthSquared: function() {
		return this.dot( this );
	},

	length: function() {
		return Math.sqrt( this.lengthSquared() );
	},

	normalize: function() {
		var length = this.length();
		if ( length === 0 ) {
			this.x = this.y = this.z = 0;
		} else {
			this.scale( 1 / length );
		}
	},

	normalizeVector: function( v ) {
		this.copy( v );
		this.normalize();
	},

	dot: function( v ) {
		return this.x * v.x + this.y * v.y + this.z * v.z;
	},

	cross: function( v ) {
		var x = this.x, y = this.y, z = this.z;

		this.x = y * v.z - z * v.y;
		this.y = z * v.x - x * v.z;
		this.z = x * v.y - y * v.x;
	},

	crossVectors: function( a, b ) {
		this.x = a.y * b.z - a.z * b.y;
		this.y = a.z * b.x - a.x * b.z;
		this.z = a.x * b.y - a.y * b.x;
	},

	distanceTo: function( v ) {
		var x = v.x - this.x,
			y = v.y - this.y,
			z = v.z - this.z;
		return Math.sqrt( x*x + y*y + z*z );
	},

	findOrthogonal: function( o1, o2 ) {
		var a, k;
		if ( Math.abs( this.z ) > 0.7071067811865476 ) {
			// choose p in y-z plane
			a = -this.y * this.y + this.z * this.z;
			k = 1 / Math.sqrt( a );
			o1.set( 0, -this.z * k, this.y * k );
			// set q = n x p
			o2.set( a * k, -this.x * o1.z, this.x * o1.y );
		}
		else {
			// choose p in x-y plane
			a = this.x * this.x + this.y * this.y;
			k = 1 / Math.sqrt( a );
			o1.set( -this.y * k, this.x * k, 0 );
			// set q = n x p
			o2.set( -this.z * o1.y, this.z * o1.x, a * k );
		}
	}
};
Goblin.EPSILON = 0.00001;

var _tmp_vec3_1 = new Goblin.Vector3(),
	_tmp_vec3_2 = new Goblin.Vector3(),
	_tmp_vec3_3 = new Goblin.Vector3(),

	_tmp_quat4_1 = new Goblin.Quaternion(),
	_tmp_quat4_2 = new Goblin.Quaternion(),

	_tmp_mat3_1 = new Goblin.Matrix3(),
	_tmp_mat3_2 = new Goblin.Matrix3();
Goblin.EventEmitter = function(){};

Goblin.EventEmitter.prototype = {
	addListener: function( event, listener ) {
		if ( this.listeners[event] == null ) {
			this.listeners[event] = [];
		}

		if ( this.listeners[event].indexOf( listener ) === -1 ) {
			this.listeners[event].push( listener );
		}
	},

	removeListener: function( event, listener ) {
		if ( this.listeners[event] == null ) {
			this.listeners[event] = [];
		}

		var index = this.listeners[event].indexOf( listener );
		if ( index !== -1 ) {
			this.listeners[event].splice( index, 1 );
		}
	},

	removeAllListeners: function() {
		var listeners = Object.keys( this.listeners );
		for ( var i = 0; i < listeners.length; i++ ) {
			this.listeners[listeners[i]].length = 0;
		}
	},

	emit: function( event ) {
		var event_arguments = Array.prototype.slice.call( arguments, 1 ),
			ret_value;

		if ( this.listeners[event] instanceof Array ) {
			var listeners = this.listeners[event].slice();
			for ( var i = 0; i < listeners.length; i++ ) {
				ret_value = listeners[i].apply( this, event_arguments );
				if ( ret_value === false ) {
					return false;
				}
			}
		}
	}
};

Goblin.EventEmitter.apply = function( klass ) {
	klass.prototype.addListener = Goblin.EventEmitter.prototype.addListener;
	klass.prototype.removeListener = Goblin.EventEmitter.prototype.removeListener;
	klass.prototype.removeAllListeners = Goblin.EventEmitter.prototype.removeAllListeners;
	klass.prototype.emit = Goblin.EventEmitter.prototype.emit;
};
/**
 * Represents a rigid body
 *
 * @class RigidBody
 * @constructor
 * @param shape
 * @param mass {Number}
 */
Goblin.RigidBody = (function() {
	var body_count = 0;

	return function( shape, mass ) {
		/**
		 * goblin ID of the body
		 *
		 * @property id
		 * @type {Number}
		 */
		this.id = body_count++;

		/**
		 * shape definition for this rigid body
		 *
		 * @property shape
		 */
		this.shape = shape;

        /**
         * axis-aligned bounding box enclosing this body
         *
         * @property aabb
         * @type {AABB}
         */
        this.aabb = new Goblin.AABB();

		/**
		 * the rigid body's mass
		 *
		 * @property mass
		 * @type {Number}
		 * @default Infinity
		 */
		this._mass = mass || Infinity;
		this._mass_inverted = 1 / mass;

		/**
		 * the rigid body's current position
		 *
		 * @property position
		 * @type {vec3}
		 * @default [ 0, 0, 0 ]
		 */
		this.position = new Goblin.Vector3();

		/**
		 * rotation of the rigid body
		 *
		 * @type {quat4}
		 */
		this.rotation = new Goblin.Quaternion( 0, 0, 0, 1 );

		/**
		 * the rigid body's current linear velocity
		 *
		 * @property linear_velocity
		 * @type {vec3}
		 * @default [ 0, 0, 0 ]
		 */
		this.linear_velocity = new Goblin.Vector3();

		/**
		 * the rigid body's current angular velocity
		 *
		 * @property angular_velocity
		 * @type {vec3}
		 * @default [ 0, 0, 0 ]
		 */
		this.angular_velocity = new Goblin.Vector3();

		/**
		 * transformation matrix transforming points from object space to world space
		 *
		 * @property transform
		 * @type {mat4}
		 */
		this.transform = new Goblin.Matrix4();
		this.transform.identity();

		/**
		 * transformation matrix transforming points from world space to object space
		 *
		 * @property transform_inverse
		 * @type {mat4}
		 */
		this.transform_inverse = new Goblin.Matrix4();
		this.transform_inverse.identity();

		this.inertiaTensor = shape.getInertiaTensor( mass );

		this.inverseInertiaTensor = new Goblin.Matrix3();
		this.inertiaTensor.invertInto( this.inverseInertiaTensor );

		this.inertiaTensorWorldFrame = new Goblin.Matrix3();

		this.inverseInertiaTensorWorldFrame = new Goblin.Matrix3();

		/**
		 * the rigid body's current acceleration
		 *
		 * @property acceleration
		 * @type {vec3}
		 * @default [ 0, 0, 0 ]
		 */
		this.acceleration = new Goblin.Vector3();

		/**
		 * amount of restitution this object has
		 *
		 * @property restitution
		 * @type {Number}
		 * @default 0.1
		 */
		this.restitution = 0.1;

		/**
		 * amount of friction this object has
		 *
		 * @property friction
		 * @type {Number}
		 * @default 0.5
		 */
		this.friction = 0.5;

		/**
		 * bitmask indicating what collision groups this object belongs to
		 * @type {number}
		 */
		this.collision_groups = 0;

		/**
		 * collision groups mask for the object, specifying what groups to not collide with (BIT 1=0) or which groups to only collide with (Bit 1=1)
		 * @type {number}
		 */
		this.collision_mask = 0;

		/**
		 * the rigid body's custom gravity
		 *
		 * @property gravity
		 * @type {vec3}
		 * @default null
		 * @private
		 */
		this.gravity = null;

		/**
		 * proportion of linear velocity lost per second ( 0.0 - 1.0 )
		 *
		 * @property linear_damping
		 * @type {Number}
		 */
		this.linear_damping = 0;

		/**
		 * proportion of angular velocity lost per second ( 0.0 - 1.0 )
		 *
		 * @property angular_damping
		 * @type {Number}
		 */
		this.angular_damping = 0;

		/**
		 * multiplier of linear force applied to this body
		 *
		 * @property linear_factor
		 * @type {Goblin.Vector3}
		 */
		this.linear_factor = new Goblin.Vector3( 1, 1, 1 );

		/**
		 * multiplier of angular force applied to this body
		 *
		 * @property angular_factor
		 * @type {Goblin.Vector3}
		 */
		this.angular_factor = new Goblin.Vector3( 1, 1, 1 );

		/**
		 * the world to which the rigid body has been added,
		 * this is set when the rigid body is added to a world
		 *
		 * @property world
		 * @type {Goblin.World}
		 * @default null
		 */
		this.world = null;

		/**
		 * all resultant force accumulated by the rigid body
		 * this force is applied in the next occurring integration
		 *
		 * @property accumulated_force
		 * @type {vec3}
		 * @default [ 0, 0, 0 ]
		 * @private
		 */
		this.accumulated_force = new Goblin.Vector3();

		/**
		 * All resultant torque accumulated by the rigid body
		 * this torque is applied in the next occurring integration
		 *
		 * @property accumulated_force
		 * @type {vec3}
		 * @default [ 0, 0, 0 ]
		 * @private
		 */
		this.accumulated_torque = new Goblin.Vector3();

		// Used by the constraint solver to determine what impulse needs to be added to the body
		this.push_velocity = new Goblin.Vector3();
		this.turn_velocity = new Goblin.Vector3();
		this.solver_impulse = new Float64Array( 6 );

		// Set default derived values
		this.updateDerived();

		this.listeners = {};
	};
})();
Goblin.EventEmitter.apply( Goblin.RigidBody );

Object.defineProperty(
	Goblin.RigidBody.prototype,
	'mass',
	{
		get: function() {
			return this._mass;
		},
		set: function( n ) {
			this._mass = n;
			this._mass_inverted = 1 / n;
			this.inertiaTensor = this.shape.getInertiaTensor( n );
		}
	}
);

/**
 * Given `direction`, find the point in this body which is the most extreme in that direction.
 * This support point is calculated in world coordinates and stored in the second parameter `support_point`
 *
 * @method findSupportPoint
 * @param direction {vec3} direction to use in finding the support point
 * @param support_point {vec3} vec3 variable which will contain the supporting point after calling this method
 */
Goblin.RigidBody.prototype.findSupportPoint = (function(){
	var local_direction = new Goblin.Vector3();

	return function( direction, support_point ) {
		// Convert direction into local frame for the shape
		this.transform_inverse.rotateVector3Into( direction, local_direction );

		this.shape.findSupportPoint( local_direction, support_point );

		// Convert from the shape's local coordinates to world coordinates
		this.transform.transformVector3( support_point );
	};
})();

/**
 * Checks if a ray segment intersects with the object
 *
 * @method rayIntersect
 * @property ray_start {vec3} start point of the segment
 * @property ray_end {vec3{ end point of the segment
 * @property intersection_list {Array} array to append intersection to
 */
Goblin.RigidBody.prototype.rayIntersect = (function(){
	var local_start = new Goblin.Vector3(),
		local_end = new Goblin.Vector3();

	return function( ray_start, ray_end, intersection_list ) {
		// transform start & end into local coordinates
		this.transform_inverse.transformVector3Into( ray_start, local_start );
		this.transform_inverse.transformVector3Into( ray_end, local_end );

		// Intersect with shape
		var intersection = this.shape.rayIntersect( local_start, local_end );

		if ( intersection != null ) {
			intersection.object = this; // change from the shape to the body
			this.transform.transformVector3( intersection.point ); // transform shape's local coordinates to the body's world coordinates

            // Rotate intersection normal
			this.transform.rotateVector3( intersection.normal );

			intersection_list.push( intersection );
		}
	};
})();

/**
 * Updates the rigid body's position, velocity, and acceleration
 *
 * @method integrate
 * @param timestep {Number} time, in seconds, to use in integration
 */
Goblin.RigidBody.prototype.integrate = function( timestep ) {
	if ( this._mass === Infinity ) {
		return;
	}

	// Add accumulated linear force
	_tmp_vec3_1.scaleVector( this.accumulated_force, this._mass_inverted );
	_tmp_vec3_1.multiply( this.linear_factor );
	this.linear_velocity.add( _tmp_vec3_1 );

	// Add accumulated angular force
	this.inverseInertiaTensorWorldFrame.transformVector3Into( this.accumulated_torque, _tmp_vec3_1 );
	_tmp_vec3_1.multiply( this.angular_factor );
	this.angular_velocity.add( _tmp_vec3_1 );

	// Apply damping
	this.linear_velocity.scale( Math.pow( 1 - this.linear_damping, timestep ) );
	this.angular_velocity.scale( Math.pow( 1 - this.angular_damping, timestep ) );

	// Update position
	_tmp_vec3_1.scaleVector( this.linear_velocity, timestep );
	this.position.add( _tmp_vec3_1 );

	// Update rotation
	_tmp_quat4_1.x = this.angular_velocity.x * timestep;
	_tmp_quat4_1.y = this.angular_velocity.y * timestep;
	_tmp_quat4_1.z = this.angular_velocity.z * timestep;
	_tmp_quat4_1.w = 0;

	_tmp_quat4_1.multiply( this.rotation );

	var half_dt = 0.5;
	this.rotation.x += half_dt * _tmp_quat4_1.x;
	this.rotation.y += half_dt * _tmp_quat4_1.y;
	this.rotation.z += half_dt * _tmp_quat4_1.z;
	this.rotation.w += half_dt * _tmp_quat4_1.w;
	this.rotation.normalize();

	// Clear accumulated forces
	this.accumulated_force.x = this.accumulated_force.y = this.accumulated_force.z = 0;
	this.accumulated_torque.x = this.accumulated_torque.y = this.accumulated_torque.z = 0;
	this.solver_impulse[0] = this.solver_impulse[1] = this.solver_impulse[2] = this.solver_impulse[3] = this.solver_impulse[4] = this.solver_impulse[5] = 0;
	this.push_velocity.x = this.push_velocity.y = this.push_velocity.z = 0;
	this.turn_velocity.x = this.turn_velocity.y = this.turn_velocity.z = 0;
};

/**
 * Sets a custom gravity value for this rigid_body
 *
 * @method setGravity
 * @param x {Number} gravity to apply on x axis
 * @param y {Number} gravity to apply on y axis
 * @param z {Number} gravity to apply on z axis
 */
Goblin.RigidBody.prototype.setGravity = function( x, y, z ) {
	if ( this.gravity ) {
		this.gravity.x = x;
		this.gravity.y = y;
		this.gravity.z = z;
	} else {
		this.gravity = new Goblin.Vector3( x, y, z );
	}
};

/**
 * Directly adds linear velocity to the body
 *
 * @method applyImpulse
 * @param impulse {vec3} linear velocity to add to the body
 */
Goblin.RigidBody.prototype.applyImpulse = function( impulse ) {
	_tmp_vec3_1.multiplyVectors( impulse, this.linear_factor );
	this.linear_velocity.add( _tmp_vec3_1 );
};

/**
 * Adds a force to the rigid_body which will be used only for the next integration
 *
 * @method applyForce
 * @param force {vec3} force to apply to the rigid_body
 */
Goblin.RigidBody.prototype.applyForce = function( force ) {
	this.accumulated_force.add( force );
};

/**
 * Applies the vector `force` at world coordinate `point`
 *
 * @method applyForceAtWorldPoint
 * @param force {vec3} Force to apply
 * @param point {vec3} world coordinates where force originates
 */
Goblin.RigidBody.prototype.applyForceAtWorldPoint = function( force, point ) {
	_tmp_vec3_1.copy( point );
	_tmp_vec3_1.subtract( this.position );
	_tmp_vec3_1.cross( force );

	this.accumulated_force.add( force );
	this.accumulated_torque.add( _tmp_vec3_1 );
};

/**
 * Applies vector `force` to body at position `point` in body's frame
 *
 * @method applyForceAtLocalPoint
 * @param force {vec3} Force to apply
 * @param point {vec3} local frame coordinates where force originates
 */
Goblin.RigidBody.prototype.applyForceAtLocalPoint = function( force, point ) {
	this.transform.transformVector3Into( point, _tmp_vec3_1 );
	this.applyForceAtWorldPoint( force, _tmp_vec3_1 );
};

Goblin.RigidBody.prototype.getVelocityInLocalPoint = function( point, out ) {
	if ( this._mass === Infinity ) {
		out.set( 0, 0, 0 );
	} else {
		out.copy( this.angular_velocity );
		out.cross( point );
		out.add( this.linear_velocity );
	}
};

/**
 * Sets the rigid body's transformation matrix to the current position and rotation
 *
 * @method updateDerived
 */
Goblin.RigidBody.prototype.updateDerived = function() {
	// normalize rotation
	this.rotation.normalize();

	// update this.transform and this.transform_inverse
	this.transform.makeTransform( this.rotation, this.position );
	this.transform.invertInto( this.transform_inverse );

	// Update the world frame inertia tensor and inverse
	if ( this._mass !== Infinity ) {
		_tmp_mat3_1.fromMatrix4( this.transform_inverse );
		_tmp_mat3_1.transposeInto( _tmp_mat3_2 );
		_tmp_mat3_2.multiply( this.inertiaTensor );
		this.inertiaTensorWorldFrame.multiplyFrom( _tmp_mat3_2, _tmp_mat3_1 );

		this.inertiaTensorWorldFrame.invertInto( this.inverseInertiaTensorWorldFrame );
	}

	// Update AABB
	this.aabb.transform( this.shape.aabb, this.transform );
};
/**
 * adds a constant force to associated objects
 *
 * @class ForceGenerator
 * @constructor
 * @param force {vec3} [optional] force the generator applies
*/
Goblin.ForceGenerator = function( force ) {
	/**
	* force which will be applied to affected objects
	*
	* @property force
	* @type {vec3}
	* @default [ 0, 0, 0 ]
	*/
	this.force = force || new Goblin.Vector3();

	/**
	* whether or not the force generator is enabled
	*
	* @property enabled
	* @type {Boolean}
	* @default true
	*/
	this.enabled = true;

	/**
	* array of objects affected by the generator
	*
	* @property affected
	* @type {Array}
	* @default []
	* @private
	*/
	this.affected = [];
};
/**
* applies force to the associated objects
*
* @method applyForce
*/
Goblin.ForceGenerator.prototype.applyForce = function() {
	if ( !this.enabled ) {
		return;
	}

	var i, affected_count;
	for ( i = 0, affected_count = this.affected.length; i < affected_count; i++ ) {
		this.affected[i].applyForce( this.force );
	}
};
/**
* enables the force generator
*
* @method enable
*/
Goblin.ForceGenerator.prototype.enable = function() {
	this.enabled = true;
};
/**
* disables the force generator
*
* @method disable
*/
Goblin.ForceGenerator.prototype.disable = function() {
	this.enabled = false;
};
/**
* adds an object to be affected by the generator
*
* @method affect
* @param object {Mixed} object to be affected, must have `applyForce` method
*/
Goblin.ForceGenerator.prototype.affect = function( object ) {
	var i, affected_count;
	// Make sure this object isn't already affected
	for ( i = 0, affected_count = this.affected.length; i < affected_count; i++ ) {
		if ( this.affected[i] === object ) {
			return;
		}
	}

	this.affected.push( object );
};
/**
* removes an object from being affected by the generator
*
* @method unaffect
* @param object {Mixed} object to be affected, must have `applyForce` method
*/
Goblin.ForceGenerator.prototype.unaffect = function( object ) {
	var i, affected_count;
	for ( i = 0, affected_count = this.affected.length; i < affected_count; i++ ) {
		if ( this.affected[i] === object ) {
			this.affected.splice( i, 1 );
			return;
		}
	}
};
/**
 * Performs a n^2 check of all collision objects to see if any could be in contact
 *
 * @class BasicBroadphase
 * @constructor
 */
Goblin.BasicBroadphase = function() {
	/**
	 * Holds all of the collision objects that the broadphase is responsible for
	 *
	 * @property bodies
	 * @type {Array}
	 */
	this.bodies = [];

	/**
	 * Array of all (current) collision pairs between the broadphases' bodies
	 *
	 * @property collision_pairs
	 * @type {Array}
	 */
	this.collision_pairs = [];
};

/**
 * Adds a body to the broadphase for contact checking
 *
 * @method addBody
 * @param body {RigidBody} body to add to the broadphase contact checking
 */
Goblin.BasicBroadphase.prototype.addBody = function( body ) {
	this.bodies.push( body );
};

/**
 * Removes a body from the broadphase contact checking
 *
 * @method removeBody
 * @param body {RigidBody} body to remove from the broadphase contact checking
 */
Goblin.BasicBroadphase.prototype.removeBody = function( body ) {
	var i,
		body_count = this.bodies.length;

	for ( i = 0; i < body_count; i++ ) {
		if ( this.bodies[i] === body ) {
			this.bodies.splice( i, 1 );
			break;
		}
	}
};

/**
 * Checks all collision objects to find any which are possibly in contact
 *  resulting contact pairs are held in the object's `collision_pairs` property
 *
 * @method update
 */
Goblin.BasicBroadphase.prototype.update = function() {
	var i, j,
		object_a, object_b,
		bodies_count = this.bodies.length;

	// Clear any old contact pairs
	this.collision_pairs.length = 0;

	// Loop over all collision objects and check for overlapping boundary spheres
	for ( i = 0; i < bodies_count; i++ ) {
		object_a = this.bodies[i];

		for ( j = 0; j < bodies_count; j++ ) {
			if ( i <= j ) {
				// if i < j then we have already performed this check
				// if i === j then the two objects are the same and can't be in contact
				continue;
			}

			object_b = this.bodies[j];

			if( Goblin.CollisionUtils.canBodiesCollide( object_a, object_b ) ) {
				if ( object_a.aabb.intersects( object_b.aabb ) ) {
					this.collision_pairs.push( [ object_b, object_a ] );
				}
			}
		}
	}
};

/**
 * Returns an array of objects the given body may be colliding with
 *
 * @method intersectsWith
 * @param object_a {RigidBody}
 * @return Array<RigidBody>
 */
Goblin.BasicBroadphase.prototype.intersectsWith = function( object_a ) {
	var i, object_b,
		bodies_count = this.bodies.length,
		intersections = [];

	// Loop over all collision objects and check for overlapping boundary spheres
	for ( i = 0; i < bodies_count; i++ ) {
		object_b = this.bodies[i];

		if ( object_a === object_b ) {
			continue;
		}

		if ( object_a.aabb.intersects( object_b.aabb ) ) {
			intersections.push( object_b );
		}
	}

	return intersections;
};

/**
 * Checks if a ray segment intersects with objects in the world
 *
 * @method rayIntersect
 * @property start {vec3} start point of the segment
 * @property end {vec3{ end point of the segment
 * @return {Array<RayIntersection>} an unsorted array of intersections
 */
Goblin.BasicBroadphase.prototype.rayIntersect = function( start, end ) {
	var bodies_count = this.bodies.length,
		i, body,
		intersections = [];
	for ( i = 0; i < bodies_count; i++ ) {
		body = this.bodies[i];
		if ( body.aabb.testRayIntersect( start, end ) ) {
			body.rayIntersect( start, end, intersections );
		}
	}

	return intersections;
};
(function(){
	/**
	 * @class SAPMarker
	 * @private
	 * @param {SAPMarker.TYPES} marker_type
	 * @param {RigidBody} body
	 * @param {Number} position
	 * @constructor
	 */
	var SAPMarker = function( marker_type, body, position ) {
		this.type = marker_type;
		this.body = body;
		this.position = position;
		
		this.prev = null;
		this.next = null;
	};
	SAPMarker.TYPES = {
		START: 0,
		END: 1
	};

	var LinkedList = function() {
		this.first = null;
		this.last = null;
	};

	/**
	 * Sweep and Prune broadphase
	 *
	 * @class SAPBroadphase
	 * @constructor
	 */
	Goblin.SAPBroadphase = function() {
		/**
		 * linked list of the start/end markers along the X axis
		 *
		 * @property bodies
		 * @type {SAPMarker<SAPMarker>}
		 */
		this.markers_x = new LinkedList();

		/**
		 * linked list of the start/end markers along the Y axis
		 *
		 * @property bodies
		 * @type {SAPMarker<SAPMarker>}
		 */
		this.markers_y = new LinkedList();

		/**
		 * linked list of the start/end markers along the Z axis
		 *
		 * @property bodies
		 * @type {SAPMarker<SAPMarker>}
		 */
		this.markers_z = new LinkedList();

		/**
		 * maintains count of axis over which two bodies overlap; if count is three, their AABBs touch/penetrate
		 *
		 * @type {Object}
		 */
		this.overlap_counter = {};

		/**
		 * array of all (current) collision pairs between the broadphases' bodies
		 *
		 * @property collision_pairs
		 * @type {Array}
		 */
		this.collision_pairs = [];

		/**
		 * array of bodies which have been added to the broadphase since the last update
		 *
		 * @type {Array<RigidBody>}
		 */
		this.pending_bodies = [];
	};

	Goblin.SAPBroadphase.prototype = {
		incrementOverlaps: function( body_a, body_b ) {
			if( !Goblin.CollisionUtils.canBodiesCollide( body_a, body_b ) ) {
				return;
			}

			var key = body_a.id < body_b.id ? body_a.id + '-' + body_b.id : body_b.id + '-' + body_a.id;

			if ( !this.overlap_counter.hasOwnProperty( key ) ) {
				this.overlap_counter[key] = 0;
			}

			this.overlap_counter[key]++;

			if ( this.overlap_counter[key] === 3 ) {
				// The AABBs are touching, add to potential contacts
				this.collision_pairs.push([ body_a.id < body_b.id ? body_a : body_b, body_a.id < body_b.id ? body_b : body_a ]);
			}
		},

		decrementOverlaps: function( body_a, body_b ) {
			var key = body_a.id < body_b.id ? body_a.id + '-' + body_b.id : body_b.id + '-' + body_a.id;

			if ( !this.overlap_counter.hasOwnProperty( key ) ) {
				this.overlap_counter[key] = 0;
			}

			this.overlap_counter[key]--;

			if ( this.overlap_counter[key] === 0 ) {
				delete this.overlap_counter[key];
			} else if ( this.overlap_counter[key] === 2 ) {
				// These are no longer touching, remove from potential contacts
				this.collision_pairs = this.collision_pairs.filter(function( pair ){
					if ( pair[0] === body_a && pair[1] === body_b ) {
						return false;
					}
					if ( pair[0] === body_b && pair[1] === body_a ) {
						return false;
					}
					return true;
				});
			}
		},

		/**
		 * Adds a body to the broadphase for contact checking
		 *
		 * @method addBody
		 * @param body {RigidBody} body to add to the broadphase contact checking
		 */
		addBody: function( body ) {
			this.pending_bodies.push( body );
		},

		removeBody: function( body ) {
			// first, check if the body is pending
			var pending_index = this.pending_bodies.indexOf( body );
			if ( pending_index !== -1 ) {
				this.pending_bodies.splice( pending_index, 1 );
				return;
			}

			// body was already added, find & remove
			var next, prev;
			var marker = this.markers_x.first;
			while ( marker ) {
				if ( marker.body === body ) {
					next = marker.next;
					prev = marker.prev;
					if ( next != null ) {
						next.prev = prev;
						if ( prev != null ) {
							prev.next = next;
						}
					} else {
						this.markers_x.last = prev;
					}
					if ( prev != null ) {
						prev.next = next;
						if ( next != null ) {
							next.prev = prev;
						}
					} else {
						this.markers_x.first = next;
					}
				}
				marker = marker.next;
			}

			marker = this.markers_y.first;
			while ( marker ) {
				if ( marker.body === body ) {
					next = marker.next;
					prev = marker.prev;
					if ( next != null ) {
						next.prev = prev;
						if ( prev != null ) {
							prev.next = next;
						}
					} else {
						this.markers_y.last = prev;
					}
					if ( prev != null ) {
						prev.next = next;
						if ( next != null ) {
							next.prev = prev;
						}
					} else {
						this.markers_y.first = next;
					}
				}
				marker = marker.next;
			}

			marker = this.markers_z.first;
			while ( marker ) {
				if ( marker.body === body ) {
					next = marker.next;
					prev = marker.prev;
					if ( next != null ) {
						next.prev = prev;
						if ( prev != null ) {
							prev.next = next;
						}
					} else {
						this.markers_z.last = prev;
					}
					if ( prev != null ) {
						prev.next = next;
						if ( next != null ) {
							next.prev = prev;
						}
					} else {
						this.markers_z.first = next;
					}
				}
				marker = marker.next;
			}

			// remove any collisions
			this.collision_pairs = this.collision_pairs.filter(function( pair ){
				if ( pair[0] === body || pair[1] === body ) {
					return false;
				}
				return true;
			});
		},

		insertPending: function() {
			var body;
			while ( ( body = this.pending_bodies.pop() ) ) {
				body.updateDerived();
				var start_marker_x = new SAPMarker( SAPMarker.TYPES.START, body, body.aabb.min.x ),
					start_marker_y = new SAPMarker( SAPMarker.TYPES.START, body, body.aabb.min.y ),
					start_marker_z = new SAPMarker( SAPMarker.TYPES.START, body, body.aabb.min.z ),
					end_marker_x = new SAPMarker( SAPMarker.TYPES.END, body, body.aabb.max.x ),
					end_marker_y = new SAPMarker( SAPMarker.TYPES.END, body, body.aabb.max.y ),
					end_marker_z = new SAPMarker( SAPMarker.TYPES.END, body, body.aabb.max.z );

				// Insert these markers, incrementing overlap counter
				this.insert( this.markers_x, start_marker_x );
				this.insert( this.markers_x, end_marker_x );
				this.insert( this.markers_y, start_marker_y );
				this.insert( this.markers_y, end_marker_y );
				this.insert( this.markers_z, start_marker_z );
				this.insert( this.markers_z, end_marker_z );
			}
		},

		insert: function( list, marker ) {
			if ( list.first == null ) {
				list.first = list.last = marker;
			} else {
				// Insert at the end of the list & sort
				marker.prev = list.last;
				list.last.next = marker;
				list.last = marker;
				this.sort( list, marker );
			}
		},

		sort: function( list, marker ) {
			var prev;
			while (
				marker.prev != null &&
				(
					marker.position < marker.prev.position ||
					( marker.position === marker.prev.position && marker.type === SAPMarker.TYPES.START && marker.prev.type === SAPMarker.TYPES.END )
				)
			) {
				prev = marker.prev;

				// check if this swap changes overlap counters
				if ( marker.type !== prev.type ) {
					if ( marker.type === SAPMarker.TYPES.START ) {
						// marker is START, moving into an overlap
						this.incrementOverlaps( marker.body, prev.body );
					} else {
						// marker is END, leaving an overlap
						this.decrementOverlaps( marker.body, prev.body );
					}
				}

				marker.prev = prev.prev;
				prev.next = marker.next;

				marker.next = prev;
				prev.prev = marker;

				if ( marker.prev == null ) {
					list.first = marker;
				} else {
					marker.prev.next = marker;
				}
				if ( prev.next == null ) {
					list.last = prev;
				} else {
					prev.next.prev = prev;
				}
			}
		},

		/**
		 * Updates the broadphase's internal representation and current predicted contacts
		 *
		 * @method update
		 */
		update: function() {
			this.insertPending();

			var marker = this.markers_x.first;
			while ( marker ) {
				if ( marker.type === SAPMarker.TYPES.START ) {
					marker.position = marker.body.aabb.min.x;
				} else {
					marker.position = marker.body.aabb.max.x;
				}
				this.sort( this.markers_x, marker );
				marker = marker.next;
			}

			marker = this.markers_y.first;
			while ( marker ) {
				if ( marker.type === SAPMarker.TYPES.START ) {
					marker.position = marker.body.aabb.min.y;
				} else {
					marker.position = marker.body.aabb.max.y;
				}
				this.sort( this.markers_y, marker );
				marker = marker.next;
			}

			marker = this.markers_z.first;
			while ( marker ) {
				if ( marker.type === SAPMarker.TYPES.START ) {
					marker.position = marker.body.aabb.min.z;
				} else {
					marker.position = marker.body.aabb.max.z;
				}
				this.sort( this.markers_z, marker );
				marker = marker.next;
			}
		},

		/**
		 * Returns an array of objects the given body may be colliding with
		 *
		 * @method intersectsWith
		 * @param body {RigidBody}
		 * @return Array<RigidBody>
		 */
		intersectsWith: function( body ) {
			this.addBody( body );
			this.update();

			var possibilities = this.collision_pairs.filter(function( pair ){
				if ( pair[0] === body || pair[1] === body ) {
					return true;
				}
				return false;
			}).map(function( pair ){
				return pair[0] === body ? pair[1] : pair[0];
			});

			this.removeBody( body );
			return possibilities;
		},

		/**
		 * Checks if a ray segment intersects with objects in the world
		 *
		 * @method rayIntersect
		 * @property start {vec3} start point of the segment
		 * @property end {vec3{ end point of the segment
         * @return {Array<RayIntersection>} an unsorted array of intersections
		 */
		rayIntersect: function( start, end ) {
			// It's assumed that raytracing will be performed through a proxy like Goblin.World,
			// thus that the only time this broadphase cares about updating itself is if an object was added
			if ( this.pending_bodies.length > 0 ) {
				this.update();
			}

			// This implementation only scans the X axis because the overall process gets slower the more axes you add
			// thanks JavaScript

			var active_bodies = {},
				intersections = [],
				id_body_map = {},
				id_intersection_count = {},
				ordered_start, ordered_end,
				marker, has_encountered_start,
				i, body, key, keys;

			// X axis
			marker = this.markers_x.first;
			has_encountered_start = false;
			active_bodies = {};
			ordered_start = start.x < end.x ? start.x : end.x;
			ordered_end = start.x < end.x ? end.x : start.x;
			while ( marker ) {
				if ( marker.type === SAPMarker.TYPES.START ) {
					active_bodies[marker.body.id] = marker.body;
				}

				if ( marker.position >= ordered_start ) {
					if ( has_encountered_start === false ) {
						has_encountered_start = true;
						keys = Object.keys( active_bodies );
						for ( i = 0; i < keys.length; i++ ) {
							key = keys[i];
							body = active_bodies[key];
							if ( body == null ) { // needed because we don't delete but set to null, see below comment
								continue;
							}
							// The next two lines are piss-slow
							id_body_map[body.id] = body;
							id_intersection_count[body.id] = id_intersection_count[body.id] ? id_intersection_count[body.id] + 1 : 1;
						}
					} else if ( marker.type === SAPMarker.TYPES.START ) {
						// The next two lines are piss-slow
						id_body_map[marker.body.id] = marker.body;
						id_intersection_count[marker.body.id] = id_intersection_count[marker.body.id] ? id_intersection_count[marker.body.id] + 1 : 1;
					}
				}

				if ( marker.type === SAPMarker.TYPES.END ) {
					active_bodies[marker.body.id] = null; // this is massively faster than deleting the association
					//delete active_bodies[marker.body.id];
				}

				if ( marker.position > ordered_end ) {
					// no more intersections to find on this axis
					break;
				}

				marker = marker.next;
			}

			keys = Object.keys( id_intersection_count );
			for ( i = 0; i < keys.length; i++ ) {
				var body_id = keys[i];
				if ( id_intersection_count[body_id] === 1 ) {
					if ( id_body_map[body_id].aabb.testRayIntersect( start, end ) ) {
						id_body_map[body_id].rayIntersect( start, end, intersections );
					}
				}
			}

			return intersections;
		}
	};
})();
Goblin.BoxSphere = function( object_a, object_b ) {
	var sphere = object_a.shape instanceof Goblin.SphereShape ? object_a : object_b,
		box = object_a.shape instanceof Goblin.SphereShape ? object_b : object_a,
		contact, distance;

	// Transform the center of the sphere into box coordinates
	box.transform_inverse.transformVector3Into( sphere.position, _tmp_vec3_1 );

	// Early out check to see if we can exclude the contact
	if ( Math.abs( _tmp_vec3_1.x ) - sphere.shape.radius > box.shape.half_width ||
		Math.abs( _tmp_vec3_1.y ) - sphere.shape.radius > box.shape.half_height ||
		Math.abs( _tmp_vec3_1.z ) - sphere.shape.radius > box.shape.half_depth )
	{
		return;
	}

	// `_tmp_vec3_1` is the center of the sphere in relation to the box
	// `_tmp_vec3_2` will hold the point on the box closest to the sphere
	_tmp_vec3_2.x = _tmp_vec3_2.y = _tmp_vec3_2.z = 0;

	// Clamp each coordinate to the box.
	distance = _tmp_vec3_1.x;
	if ( distance > box.shape.half_width ) {
		distance = box.shape.half_width;
	} else if (distance < -box.shape.half_width ) {
		distance = -box.shape.half_width;
	}
	_tmp_vec3_2.x = distance;

	distance = _tmp_vec3_1.y;
	if ( distance > box.shape.half_height ) {
		distance = box.shape.half_height;
	} else if (distance < -box.shape.half_height ) {
		distance = -box.shape.half_height;
	}
	_tmp_vec3_2.y = distance;

	distance = _tmp_vec3_1.z;
	if ( distance > box.shape.half_depth ) {
		distance = box.shape.half_depth;
	} else if (distance < -box.shape.half_depth ) {
		distance = -box.shape.half_depth;
	}
	_tmp_vec3_2.z = distance;

	// Check we're in contact
	_tmp_vec3_3.subtractVectors( _tmp_vec3_2, _tmp_vec3_1 );
	distance = _tmp_vec3_3.lengthSquared();
	if ( distance > sphere.shape.radius * sphere.shape.radius ) {
		return;
	}

	// Get a ContactDetails object populate it
	contact = Goblin.ObjectPool.getObject( 'ContactDetails' );
	contact.object_a = sphere;
	contact.object_b = box;

	if ( distance === 0 ) {

		// The center of the sphere is contained within the box
		Goblin.BoxSphere.spherePenetration( box.shape, _tmp_vec3_1, _tmp_vec3_2, contact );

	} else {

		// Center of the sphere is outside of the box

		// Find contact normal and penetration depth
		contact.contact_normal.subtractVectors( _tmp_vec3_2, _tmp_vec3_1 );
		contact.penetration_depth = -contact.contact_normal.length();
		contact.contact_normal.scale( -1 / contact.penetration_depth );

		// Set contact point of `object_b` (the box )
		contact.contact_point_in_b.copy( _tmp_vec3_2 );

	}

	// Update penetration depth to include sphere's radius
	contact.penetration_depth += sphere.shape.radius;

	// Convert contact normal to world coordinates
	box.transform.rotateVector3( contact.contact_normal );

	// Contact point in `object_a` (the sphere) is the normal * radius converted to the sphere's frame
	sphere.transform_inverse.rotateVector3Into( contact.contact_normal, contact.contact_point_in_a );
	contact.contact_point_in_a.scale( sphere.shape.radius );

	// Find contact position
	contact.contact_point.scaleVector( contact.contact_normal, sphere.shape.radius - contact.penetration_depth / 2 );
	contact.contact_point.add( sphere.position );

	contact.restitution = ( sphere.restitution + box.restitution ) / 2;
	contact.friction = ( sphere.friction + box.friction ) / 2;

	return contact;
};

Goblin.BoxSphere.spherePenetration = function( box, sphere_center, box_point, contact ) {
	var min_distance, face_distance;

	if ( sphere_center.x < 0 ) {
		min_distance = box.half_width + sphere_center.x;
		box_point.x = -box.half_width;
		box_point.y = box_point.z = 0;
		contact.penetration_depth = min_distance;
	} else {
		min_distance = box.half_width - sphere_center.x;
		box_point.x = box.half_width;
		box_point.y = box_point.z = 0;
		contact.penetration_depth = min_distance;
	}

	if ( sphere_center.y < 0 ) {
		face_distance = box.half_height + sphere_center.y;
		if ( face_distance < min_distance ) {
			min_distance = face_distance;
			box_point.y = -box.half_height;
			box_point.x = box_point.z = 0;
			contact.penetration_depth = min_distance;
		}
	} else {
		face_distance = box.half_height - sphere_center.y;
		if ( face_distance < min_distance ) {
			min_distance = face_distance;
			box_point.y = box.half_height;
			box_point.x = box_point.z = 0;
			contact.penetration_depth = min_distance;
		}
	}

	if ( sphere_center.z < 0 ) {
		face_distance = box.half_depth + sphere_center.z;
		if ( face_distance < min_distance ) {
			box_point.z = -box.half_depth;
			box_point.x = box_point.y = 0;
			contact.penetration_depth = min_distance;
		}
	} else {
		face_distance = box.half_depth - sphere_center.z;
		if ( face_distance < min_distance ) {
			box_point.z = box.half_depth;
			box_point.x = box_point.y = 0;
			contact.penetration_depth = min_distance;
		}
	}

	// Set contact point of `object_b` (the box)
	contact.contact_point_in_b.copy( _tmp_vec3_2 );
	contact.contact_normal.scaleVector( contact.contact_point_in_b, -1 );
	contact.contact_normal.normalize();
};
/**
 * Provides the classes and algorithms for running GJK+EPA based collision detection
 *
 * @class GjkEpa
 * @static
 */
Goblin.GjkEpa = {
	margins: 0.01,
	result: null,

    max_iterations: 20,
    epa_condition: 0.001,

    /**
     * Holds a point on the edge of a Minkowski difference along with that point's witnesses and the direction used to find the point
     *
     * @class SupportPoint
     * @param witness_a {vec3} Point in first object used to find the supporting point
     * @param witness_b {vec3} Point in the second object ued to find th supporting point
     * @param point {vec3} The support point on the edge of the Minkowski difference
     * @constructor
     */
    SupportPoint: function( witness_a, witness_b, point ) {
        this.witness_a = witness_a;
        this.witness_b = witness_b;
        this.point = point;
    },

    /**
     * Finds the extant point on the edge of the Minkowski difference for `object_a` - `object_b` in `direction`
     *
     * @method findSupportPoint
     * @param object_a {Goblin.RigidBody} First object in the search
     * @param object_b {Goblin.RigidBody} Second object in the search
     * @param direction {vec3} Direction to find the extant point in
     * @param gjk_point {Goblin.GjkEpa.SupportPoint} `SupportPoint` class to store the resulting point & witnesses in
     */
    findSupportPoint: (function(){
        var temp = new Goblin.Vector3();
        return function( object_a, object_b, direction, support_point ) {
            // Find witnesses from the objects
            object_a.findSupportPoint( direction, support_point.witness_a );
            temp.scaleVector( direction, -1 );
            object_b.findSupportPoint( temp, support_point.witness_b );

            // Find the CSO support point
            support_point.point.subtractVectors( support_point.witness_a, support_point.witness_b );
        };
    })(),

	testCollision: function( object_a, object_b ) {
		var simplex = Goblin.GjkEpa.GJK( object_a, object_b );
		if ( Goblin.GjkEpa.result != null ) {
			return Goblin.GjkEpa.result;
		} else if ( simplex != null ) {
			return Goblin.GjkEpa.EPA( simplex );
		}
	},

    /**
     * Perform GJK algorithm against two objects. Returns a ContactDetails object if there is a collision, else null
     *
     * @method GJK
     * @param object_a {Goblin.RigidBody}
     * @param object_b {Goblin.RigidBody}
     * @return {Goblin.ContactDetails|Boolean} Returns `null` if no collision, else a `ContactDetails` object
     */
	GJK: (function(){
        return function( object_a, object_b ) {
            var simplex = new Goblin.GjkEpa.Simplex( object_a, object_b ),
                last_point;

			Goblin.GjkEpa.result = null;

            while ( ( last_point = simplex.addPoint() ) ){}

            // If last_point is false then there is no collision
            if ( last_point === false ) {
				Goblin.GjkEpa.freeSimplex( simplex );
                return null;
            }

            return simplex;
        };
    })(),

	freeSimplex: function( simplex ) {
		// Free the support points used by this simplex
		for ( var i = 0, points_length = simplex.points.length; i < points_length; i++ ) {
			Goblin.ObjectPool.freeObject( 'GJK2SupportPoint', simplex.points[i] );
		}
	},

	freePolyhedron: function( polyhedron ) {
		// Free the support points used by the polyhedron (includes the points from the simplex used to create the polyhedron
		var pool = Goblin.ObjectPool.pools['GJK2SupportPoint'];

		for ( var i = 0, faces_length = polyhedron.faces.length; i < faces_length; i++ ) {
			// The indexOf checking is required because vertices are shared between faces
			if ( pool.indexOf( polyhedron.faces[i].a ) === -1 ) {
				Goblin.ObjectPool.freeObject( 'GJK2SupportPoint', polyhedron.faces[i].a );
			}
			if ( pool.indexOf( polyhedron.faces[i].b ) === -1 ) {
				Goblin.ObjectPool.freeObject( 'GJK2SupportPoint', polyhedron.faces[i].b );
			}
			if ( pool.indexOf( polyhedron.faces[i].c ) === -1 ) {
				Goblin.ObjectPool.freeObject( 'GJK2SupportPoint', polyhedron.faces[i].c );
			}
		}
	},

    /**
     * Performs the Expanding Polytope Algorithm a GJK simplex
     *
     * @method EPA
     * @param simplex {Goblin.GjkEpa.Simplex} Simplex generated by the GJK algorithm
     * @return {Goblin.ContactDetails}
     */
    EPA: (function(){
		var barycentric = new Goblin.Vector3(),
			confirm = {
				a: new Goblin.Vector3(),
				b: new Goblin.Vector3(),
				c: new Goblin.Vector3()
			};
		return function( simplex ) {
            // Time to convert the simplex to real faces
            // @TODO this should be a priority queue where the position in the queue is ordered by distance from face to origin
			var polyhedron = new Goblin.GjkEpa.Polyhedron( simplex );

			var i = 0;

            // Expand the polyhedron until it doesn't expand any more
			while ( ++i ) {
				polyhedron.findFaceClosestToOrigin();

				// Find a new support point in the direction of the closest point
				if ( polyhedron.closest_face_distance < Goblin.EPSILON ) {
					_tmp_vec3_1.copy( polyhedron.faces[polyhedron.closest_face].normal );
				} else {
					_tmp_vec3_1.copy( polyhedron.closest_point );
				}

				var support_point = Goblin.ObjectPool.getObject( 'GJK2SupportPoint' );
				Goblin.GjkEpa.findSupportPoint( simplex.object_a, simplex.object_b, _tmp_vec3_1, support_point );

				// Check for terminating condition
                _tmp_vec3_1.subtractVectors( support_point.point, polyhedron.closest_point );
                var gap = _tmp_vec3_1.lengthSquared();

				if ( i === Goblin.GjkEpa.max_iterations || ( gap < Goblin.GjkEpa.epa_condition && polyhedron.closest_face_distance > Goblin.EPSILON ) ) {

					// Get a ContactDetails object and fill out its details
					var contact = Goblin.ObjectPool.getObject( 'ContactDetails' );
					contact.object_a = simplex.object_a;
					contact.object_b = simplex.object_b;

					contact.contact_normal.normalizeVector( polyhedron.closest_point );
					if ( contact.contact_normal.lengthSquared() === 0 ) {
						contact.contact_normal.subtractVectors( contact.object_b.position, contact.object_a.position );
					}
					contact.contact_normal.normalize();

					Goblin.GeometryMethods.findBarycentricCoordinates( polyhedron.closest_point, polyhedron.faces[polyhedron.closest_face].a.point, polyhedron.faces[polyhedron.closest_face].b.point, polyhedron.faces[polyhedron.closest_face].c.point, barycentric );

					if ( isNaN( barycentric.x ) ) {
                        // @TODO: Avoid this degenerate case
						//console.log( 'Point not in triangle' );
						//debugger;
						Goblin.GjkEpa.freePolyhedron( polyhedron );
						return null;
					}

					// Contact coordinates of object a
					confirm.a.scaleVector( polyhedron.faces[polyhedron.closest_face].a.witness_a, barycentric.x );
					confirm.b.scaleVector( polyhedron.faces[polyhedron.closest_face].b.witness_a, barycentric.y );
					confirm.c.scaleVector( polyhedron.faces[polyhedron.closest_face].c.witness_a, barycentric.z );
					contact.contact_point_in_a.addVectors( confirm.a, confirm.b );
					contact.contact_point_in_a.add( confirm.c );

					// Contact coordinates of object b
					confirm.a.scaleVector( polyhedron.faces[polyhedron.closest_face].a.witness_b, barycentric.x );
					confirm.b.scaleVector( polyhedron.faces[polyhedron.closest_face].b.witness_b, barycentric.y );
					confirm.c.scaleVector( polyhedron.faces[polyhedron.closest_face].c.witness_b, barycentric.z );
					contact.contact_point_in_b.addVectors( confirm.a, confirm.b );
					contact.contact_point_in_b.add( confirm.c );

					// Find actual contact point
					contact.contact_point.addVectors( contact.contact_point_in_a, contact.contact_point_in_b );
					contact.contact_point.scale( 0.5  );

					// Set objects' local points
					contact.object_a.transform_inverse.transformVector3( contact.contact_point_in_a );
					contact.object_b.transform_inverse.transformVector3( contact.contact_point_in_b );

					// Calculate penetration depth
					contact.penetration_depth = polyhedron.closest_point.length() + Goblin.GjkEpa.margins;

					contact.restitution = ( simplex.object_a.restitution + simplex.object_b.restitution ) / 2;
					contact.friction = ( simplex.object_a.friction + simplex.object_b.friction ) / 2;

					Goblin.GjkEpa.freePolyhedron( polyhedron );

					return contact;
				}

                polyhedron.addVertex( support_point );
			}

			Goblin.GjkEpa.freePolyhedron( polyhedron );
            return null;
        };
    })(),

    Face: function( polyhedron, a, b, c ) {
		this.active = true;
		//this.polyhedron = polyhedron;
        this.a = a;
        this.b = b;
        this.c = c;
        this.normal = new Goblin.Vector3();
		this.neighbors = [];

        _tmp_vec3_1.subtractVectors( b.point, a.point );
        _tmp_vec3_2.subtractVectors( c.point, a.point );
        this.normal.crossVectors( _tmp_vec3_1, _tmp_vec3_2 );
        this.normal.normalize();
    }
};

Goblin.GjkEpa.Polyhedron = function( simplex ) {
	this.closest_face = null;
	this.closest_face_distance = null;
	this.closest_point = new Goblin.Vector3();

	this.faces = [
		//BCD, ACB, CAD, DAB
		new Goblin.GjkEpa.Face( this, simplex.points[2], simplex.points[1], simplex.points[0] ),
		new Goblin.GjkEpa.Face( this, simplex.points[3], simplex.points[1], simplex.points[2] ),
		new Goblin.GjkEpa.Face( this, simplex.points[1], simplex.points[3], simplex.points[0] ),
		new Goblin.GjkEpa.Face( this, simplex.points[0], simplex.points[3], simplex.points[2] )
	];

	this.faces[0].neighbors.push( this.faces[1], this.faces[2], this.faces[3] );
	this.faces[1].neighbors.push( this.faces[2], this.faces[0], this.faces[3] );
	this.faces[2].neighbors.push( this.faces[1], this.faces[3], this.faces[0] );
	this.faces[3].neighbors.push( this.faces[2], this.faces[1], this.faces[0] );
};
Goblin.GjkEpa.Polyhedron.prototype = {
    addVertex: function( vertex )
    {
        var edges = [], faces = [], i, j, a, b, last_b;
        this.faces[this.closest_face].silhouette( vertex, edges );

        // Re-order the edges if needed
        for ( i = 0; i < edges.length - 5; i += 5 ) {
            a = edges[i+3];
            b = edges[i+4];

            // Ensure this edge really should be the next one
            if ( i !== 0 && last_b !== a ) {
                // It shouldn't
                for ( j = i + 5; j < edges.length; j += 5 ) {
                    if ( edges[j+3] === last_b ) {
                        // Found it
                        var tmp = edges.slice( i, i + 5 );
                        edges[i] = edges[j];
                        edges[i+1] = edges[j+1];
                        edges[i+2] = edges[j+2];
                        edges[i+3] = edges[j+3];
                        edges[i+4] = edges[j+4];
                        edges[j] = tmp[0];
                        edges[j+1] = tmp[1];
                        edges[j+2] = tmp[2];
                        edges[j+3] = tmp[3];
                        edges[j+4] = tmp[4];

                        a = edges[i+3];
                        b = edges[i+4];
                        break;
                    }
                }
            }
            last_b = b;
        }

        for ( i = 0; i < edges.length; i += 5 ) {
            var neighbor = edges[i];
            a = edges[i+3];
            b = edges[i+4];

            var face = new Goblin.GjkEpa.Face( this, b, vertex, a );
            face.neighbors[2] = edges[i];
            faces.push( face );

            neighbor.neighbors[neighbor.neighbors.indexOf( edges[i+2] )] = face;
        }

        for ( i = 0; i < faces.length; i++ ) {
            faces[i].neighbors[0] = faces[ i + 1 === faces.length ? 0 : i + 1 ];
            faces[i].neighbors[1] = faces[ i - 1 < 0 ? faces.length - 1 : i - 1 ];
        }

		Array.prototype.push.apply( this.faces, faces );

        return edges;
    },

	findFaceClosestToOrigin: (function(){
		var origin = new Goblin.Vector3(),
			point = new Goblin.Vector3();

		return function() {
			this.closest_face_distance = Infinity;

			var distance, i;

			for ( i = 0; i < this.faces.length; i++ ) {
				if ( this.faces[i].active === false ) {
					continue;
				}

				Goblin.GeometryMethods.findClosestPointInTriangle( origin, this.faces[i].a.point, this.faces[i].b.point, this.faces[i].c.point, point );
				distance = point.lengthSquared();
				if ( distance < this.closest_face_distance ) {
					this.closest_face_distance = distance;
					this.closest_face = i;
					this.closest_point.copy( point );
				}
			}
		};
	})()
};

Goblin.GjkEpa.Face.prototype = {
	/**
	 * Determines if a vertex is in front of or behind the face
	 *
	 * @method classifyVertex
	 * @param vertex {vec3} Vertex to classify
	 * @return {Number} If greater than 0 then `vertex' is in front of the face
	 */
	classifyVertex: function( vertex ) {
		var w = this.normal.dot( this.a.point );
		return this.normal.dot( vertex.point ) - w;
	},

	silhouette: function( point, edges, source ) {
        if ( this.active === false ) {
            return;
        }

        if ( this.classifyVertex( point ) > 0 ) {
			// This face is visible from `point`. Deactivate this face and alert the neighbors
			this.active = false;

			this.neighbors[0].silhouette( point, edges, this );
			this.neighbors[1].silhouette( point, edges, this );
            this.neighbors[2].silhouette( point, edges, this );
		} else if ( source ) {
			// This face is a neighbor to a now-silhouetted face, determine which neighbor and replace it
			var neighbor_idx = this.neighbors.indexOf( source ),
                a, b;
            if ( neighbor_idx === 0 ) {
                a = this.a;
                b = this.b;
            } else if ( neighbor_idx === 1 ) {
                a = this.b;
                b = this.c;
            } else {
                a = this.c;
                b = this.a;
            }
			edges.push( this, neighbor_idx, source, b, a );
		}
	}
};

(function(){
    var origin = new Goblin.Vector3(),
		ao = new Goblin.Vector3(),
        ab = new Goblin.Vector3(),
        ac = new Goblin.Vector3(),
        ad = new Goblin.Vector3();

	var barycentric = new Goblin.Vector3(),
		confirm = {
			a: new Goblin.Vector3(),
			b: new Goblin.Vector3(),
			c: new Goblin.Vector3()
		};

    Goblin.GjkEpa.Simplex = function( object_a, object_b ) {
        this.object_a = object_a;
        this.object_b = object_b;
        this.points = [];
        this.iterations = 0;
        this.next_direction = new Goblin.Vector3();
        this.updateDirection();
    };
    Goblin.GjkEpa.Simplex.prototype = {
        addPoint: function() {
            if ( ++this.iterations === Goblin.GjkEpa.max_iterations ) {
                return false;
            }

            var support_point = Goblin.ObjectPool.getObject( 'GJK2SupportPoint' );
            Goblin.GjkEpa.findSupportPoint( this.object_a, this.object_b, this.next_direction, support_point );
            this.points.push( support_point );

			if ( support_point.point.dot( this.next_direction ) < 0 && this.points.length > 1 ) {
				// Check the margins first
				// @TODO this can be expanded to support 1-simplex (2 points)
				if ( this.points.length >= 3 ) {
					Goblin.GeometryMethods.findClosestPointInTriangle(
						origin,
						this.points[0].point,
						this.points[1].point,
						this.points[2].point,
						_tmp_vec3_1
					);
					var distanceSquared = _tmp_vec3_1.lengthSquared();

					if ( distanceSquared <= Goblin.GjkEpa.margins * Goblin.GjkEpa.margins ) {
						// Get a ContactDetails object and fill out its details
						var contact = Goblin.ObjectPool.getObject( 'ContactDetails' );
						contact.object_a = this.object_a;
						contact.object_b = this.object_b;

						contact.contact_normal.normalizeVector( _tmp_vec3_1 );
						if ( contact.contact_normal.lengthSquared() === 0 ) {
							contact.contact_normal.subtractVectors( contact.object_b.position, contact.object_a.position );
						}
						contact.contact_normal.normalize();
						contact.contact_normal.scale( -1 );

						contact.penetration_depth = Goblin.GjkEpa.margins - Math.sqrt( distanceSquared );

						Goblin.GeometryMethods.findBarycentricCoordinates( _tmp_vec3_1, this.points[0].point, this.points[1].point, this.points[2].point, barycentric );

						if ( isNaN( barycentric.x ) ) {
							//debugger;
							return false;
						}

						// Contact coordinates of object a
						confirm.a.scaleVector( this.points[0].witness_a, barycentric.x );
						confirm.b.scaleVector( this.points[1].witness_a, barycentric.y );
						confirm.c.scaleVector( this.points[2].witness_a, barycentric.z );
						contact.contact_point_in_a.addVectors( confirm.a, confirm.b );
						contact.contact_point_in_a.add( confirm.c );

						// Contact coordinates of object b
						contact.contact_point_in_b.scaleVector( contact.contact_normal, -contact.penetration_depth );
						contact.contact_point_in_b.add( contact.contact_point_in_a );

						// Find actual contact point
						contact.contact_point.addVectors( contact.contact_point_in_a, contact.contact_point_in_b );
						contact.contact_point.scale( 0.5  );

						// Set objects' local points
						contact.object_a.transform_inverse.transformVector3( contact.contact_point_in_a );
						contact.object_b.transform_inverse.transformVector3( contact.contact_point_in_b );

						contact.restitution = ( this.object_a.restitution + this.object_b.restitution ) / 2;
						contact.friction = ( this.object_a.friction + this.object_b.friction ) / 2;

						//Goblin.GjkEpa.freePolyhedron( polyhedron );

						Goblin.GjkEpa.result = contact;
						return null;
					}
				}

				// if the last added point was not past the origin in the direction
				// then the Minkowski difference cannot contain the origin because
				// point added is past the edge of the Minkowski difference
				return false;
			}

            if ( this.updateDirection() === true ) {
                // Found a collision
                return null;
            }

            return support_point;
        },

        findDirectionFromLine: function() {
            ao.scaleVector( this.points[1].point, -1 );
            ab.subtractVectors( this.points[0].point, this.points[1].point );

            if ( ab.dot( ao ) < 0 ) {
                // Origin is on the opposite side of A from B
                this.next_direction.copy( ao );
				Goblin.ObjectPool.freeObject( 'GJK2SupportPoint', this.points[1] );
                this.points.length = 1; // Remove second point
			} else {
                // Origin lies between A and B, move on to a 2-simplex
                this.next_direction.crossVectors( ab, ao );
                this.next_direction.cross( ab );

                // In the case that `ab` and `ao` are parallel vectors, direction becomes a 0-vector
                if (
                    this.next_direction.x === 0 &&
                    this.next_direction.y === 0 &&
                    this.next_direction.z === 0
                ) {
                    ab.normalize();
                    this.next_direction.x = 1 - Math.abs( ab.x );
                    this.next_direction.y = 1 - Math.abs( ab.y );
                    this.next_direction.z = 1 - Math.abs( ab.z );
                }
            }
        },

        findDirectionFromTriangle: function() {
            // Triangle
            var a = this.points[2],
                b = this.points[1],
                c = this.points[0];

            ao.scaleVector( a.point, -1 ); // ao
            ab.subtractVectors( b.point, a.point ); // ab
            ac.subtractVectors( c.point, a.point ); // ac

            // Determine the triangle's normal
            _tmp_vec3_1.crossVectors( ab, ac );

            // Edge cross products
            _tmp_vec3_2.crossVectors( ab, _tmp_vec3_1 );
            _tmp_vec3_3.crossVectors( _tmp_vec3_1, ac );

            if ( _tmp_vec3_3.dot( ao ) >= 0 ) {
                // Origin lies on side of ac opposite the triangle
                if ( ac.dot( ao ) >= 0 ) {
                    // Origin outside of the ac line, so we form a new
                    // 1-simplex (line) with points A and C, leaving B behind
                    this.points.length = 0;
                    this.points.push( c, a );
					Goblin.ObjectPool.freeObject( 'GJK2SupportPoint', b );

                    // New search direction is from ac towards the origin
                    this.next_direction.crossVectors( ac, ao );
                    this.next_direction.cross( ac );
                } else {
                    // *
                    if ( ab.dot( ao ) >= 0 ) {
                        // Origin outside of the ab line, so we form a new
                        // 1-simplex (line) with points A and B, leaving C behind
                        this.points.length = 0;
                        this.points.push( b, a );
						Goblin.ObjectPool.freeObject( 'GJK2SupportPoint', c );

                        // New search direction is from ac towards the origin
                        this.next_direction.crossVectors( ab, ao );
                        this.next_direction.cross( ab );
                    } else {
                        // only A gives us a good reference point, start over with a 0-simplex
                        this.points.length = 0;
                        this.points.push( a );
						Goblin.ObjectPool.freeObject( 'GJK2SupportPoint', b );
						Goblin.ObjectPool.freeObject( 'GJK2SupportPoint', c );
                    }
                    // *
                }

            } else {

                // Origin lies on the triangle side of ac
                if ( _tmp_vec3_2.dot( ao ) >= 0 ) {
                    // Origin lies on side of ab opposite the triangle

                    // *
                    if ( ab.dot( ao ) >= 0 ) {
                        // Origin outside of the ab line, so we form a new
                        // 1-simplex (line) with points A and B, leaving C behind
                        this.points.length = 0;
                        this.points.push( b, a );
						Goblin.ObjectPool.freeObject( 'GJK2SupportPoint', c );

                        // New search direction is from ac towards the origin
                        this.next_direction.crossVectors( ab, ao );
                        this.next_direction.cross( ab );
                    } else {
                        // only A gives us a good reference point, start over with a 0-simplex
                        this.points.length = 0;
                        this.points.push( a );
						Goblin.ObjectPool.freeObject( 'GJK2SupportPoint', b );
						Goblin.ObjectPool.freeObject( 'GJK2SupportPoint', c );
                    }
                    // *

                } else {

                    // Origin lies somewhere in the triangle or above/below it
                    if ( _tmp_vec3_1.dot( ao ) >= 0 ) {
                        // Origin is on the front side of the triangle
                        this.next_direction.copy( _tmp_vec3_1 );
						this.points.length = 0;
						this.points.push( a, b, c );
                    } else {
                        // Origin is on the back side of the triangle
                        this.next_direction.copy( _tmp_vec3_1 );
                        this.next_direction.scale( -1 );
                    }

                }

            }
        },

        getFaceNormal: function( a, b, c, destination ) {
            ab.subtractVectors( b.point, a.point );
            ac.subtractVectors( c.point, a.point );
            destination.crossVectors( ab, ac );
            destination.normalize();
        },

        faceNormalDotOrigin: function( a, b, c ) {
            // Find face normal
            this.getFaceNormal( a, b, c, _tmp_vec3_1 );

            // Find direction of origin from center of face
            _tmp_vec3_2.addVectors( a.point, b.point );
            _tmp_vec3_2.add( c.point );
			_tmp_vec3_2.scale( -3 );
			_tmp_vec3_2.normalize();

            return _tmp_vec3_1.dot( _tmp_vec3_2 );
        },

        findDirectionFromTetrahedron: function() {
            var a = this.points[3],
                b = this.points[2],
                c = this.points[1],
                d = this.points[0];

			// Check each of the four sides to see which one is facing the origin.
			// Then keep the three points for that triangle and use its normal as the search direction
			// The four faces are BCD, ACB, CAD, DAB
			var closest_face = null,
				closest_dot = Goblin.EPSILON,
				face_dot;

			// @TODO we end up calculating the "winning" face normal twice, don't do that

			face_dot = this.faceNormalDotOrigin( b, c, d );
			if ( face_dot > closest_dot ) {
				closest_face = 1;
				closest_dot = face_dot;
			}

			face_dot = this.faceNormalDotOrigin( a, c, b );
			if ( face_dot > closest_dot ) {
				closest_face = 2;
				closest_dot = face_dot;
			}

			face_dot = this.faceNormalDotOrigin( c, a, d );
			if ( face_dot > closest_dot ) {
				closest_face = 3;
				closest_dot = face_dot;
			}

			face_dot = this.faceNormalDotOrigin( d, a, b );
			if ( face_dot > closest_dot ) {
				closest_face = 4;
				closest_dot = face_dot;
			}

			if ( closest_face === null ) {
				// We have a collision, ready for EPA
				return true;
			} else if ( closest_face === 1 ) {
				// BCD
				this.points.length = 0;
				this.points.push( b, c, d );
				this.getFaceNormal( b, c, d, _tmp_vec3_1 );
				this.next_direction.copy( _tmp_vec3_1 );
			} else if ( closest_face === 2 ) {
				// ACB
				this.points.length = 0;
				this.points.push( a, c, b );
				this.getFaceNormal( a, c, b, _tmp_vec3_1 );
				this.next_direction.copy( _tmp_vec3_1 );
			} else if ( closest_face === 3 ) {
				// CAD
				this.points.length = 0;
				this.points.push( c, a, d );
				this.getFaceNormal( c, a, d, _tmp_vec3_1 );
				this.next_direction.copy( _tmp_vec3_1 );
			} else if ( closest_face === 4 ) {
				// DAB
				this.points.length = 0;
				this.points.push( d, a, b );
				this.getFaceNormal( d, a, b, _tmp_vec3_1 );
				this.next_direction.copy( _tmp_vec3_1 );
			}
        },

        containsOrigin: function() {
			var a = this.points[3],
                b = this.points[2],
                c = this.points[1],
                d = this.points[0];

            // Check DCA
            ab.subtractVectors( d.point, a.point );
            ad.subtractVectors( c.point, a.point );
            _tmp_vec3_1.crossVectors( ab, ad );
            if ( _tmp_vec3_1.dot( a.point ) > 0 ) {
                return false;
            }

            // Check CBA
            ab.subtractVectors( c.point, a.point );
            ad.subtractVectors( b.point, a.point );
            _tmp_vec3_1.crossVectors( ab, ad );
            if ( _tmp_vec3_1.dot( a.point ) > 0 ) {
                return false;
            }

            // Check ADB
            ab.subtractVectors( b.point, a.point );
            ad.subtractVectors( d.point, a.point );
            _tmp_vec3_1.crossVectors( ab, ad );
            if ( _tmp_vec3_1.dot( a.point ) > 0 ) {
                return false;
            }

            // Check DCB
            ab.subtractVectors( d.point, c.point );
            ad.subtractVectors( b.point, c.point );
            _tmp_vec3_1.crossVectors( ab, ad );
            if ( _tmp_vec3_1.dot( d.point ) > 0 ) {
                return false;
            }

            return true;
        },

        updateDirection: function() {
            if ( this.points.length === 0 ) {

                this.next_direction.subtractVectors( this.object_b.position, this.object_a.position );

            } else if ( this.points.length === 1 ) {

                this.next_direction.scale( -1 );

            } else if ( this.points.length === 2 ) {

                this.findDirectionFromLine();

            } else if ( this.points.length === 3 ) {

                this.findDirectionFromTriangle();

            } else {

                return this.findDirectionFromTetrahedron();

            }
        }
    };
})();

Goblin.SphereSphere = function( object_a, object_b ) {
	// Cache positions of the spheres
	var position_a = object_a.position,
		position_b = object_b.position;

	// Get the vector between the two objects
	_tmp_vec3_1.subtractVectors( position_b, position_a );
	var distance = _tmp_vec3_1.length();

	// If the distance between the objects is greater than their combined radii
	// then they are not touching, continue processing the other possible contacts
	if ( distance > object_a.shape.radius + object_b.shape.radius ) {
		return;
	}

	// Get a ContactDetails object and fill out it's information
	var contact = Goblin.ObjectPool.getObject( 'ContactDetails' );
	contact.object_a = object_a;
	contact.object_b = object_b;

	// Because we already have the distance (vector magnitude), don't normalize
	// instead we will calculate this value manually
	contact.contact_normal.scaleVector( _tmp_vec3_1, 1 / distance );

	// Calculate contact position
	_tmp_vec3_1.scale( -0.5  );
	contact.contact_point.addVectors( _tmp_vec3_1, position_a );

	// Calculate penetration depth
	contact.penetration_depth = object_a.shape.radius + object_b.shape.radius - distance;

	// Contact points in both objects - in world coordinates at first
	contact.contact_point_in_a.scaleVector( contact.contact_normal, contact.object_a.shape.radius );
	contact.contact_point_in_a.add( contact.object_a.position );
	contact.contact_point_in_b.scaleVector( contact.contact_normal, -contact.object_b.shape.radius );
	contact.contact_point_in_b.add( contact.object_b.position );

	// Find actual contact point
	contact.contact_point.addVectors( contact.contact_point_in_a, contact.contact_point_in_b );
	contact.contact_point.scale( 0.5 );

	// Convert contact_point_in_a and contact_point_in_b to those objects' local frames
	contact.object_a.transform_inverse.transformVector3( contact.contact_point_in_a );
	contact.object_b.transform_inverse.transformVector3( contact.contact_point_in_b );

	contact.restitution = ( object_a.restitution + object_b.restitution ) / 2;
	contact.friction = ( object_a.friction + object_b.friction ) / 2;

	return contact;
};
/**
 * Performs an intersection test between two triangles
 *
 * @method TriangleTriangle
 * @param tri_a {TriangleShape}
 * @param tri_b {TriangleShape}
 */
Goblin.TriangleTriangle = function( tri_a, tri_b ) {
	var dv1_0 = tri_b.classifyVertex( tri_a.a ),
		dv1_1 = tri_b.classifyVertex( tri_a.b ),
		dv1_2 = tri_b.classifyVertex( tri_a.c );

	if (
		(dv1_0 > 0 && dv1_1 > 0 && dv1_2 > 0 ) ||
		(dv1_0 < 0 && dv1_1 < 0 && dv1_2 < 0 )
	)
	{
		// All vertices of tri_a are on the same side of tri_b, no intersection possible
		return null;
	}

	var dv2_0 = tri_a.classifyVertex( tri_b.a ),
		dv2_1 = tri_a.classifyVertex( tri_b.b ),
		dv2_2 = tri_a.classifyVertex( tri_b.c );
	if (
		( dv2_0 > 0 && dv2_1 > 0 && dv2_2 > 0 ) ||
		( dv2_0 < 0 && dv2_1 < 0 && dv2_2 < 0 )
		)
	{
		// All vertices of tri_b are on the same side of tri_a, no intersection possible
		return null;
	}

	var d = new Goblin.Vector3();
	d.crossVectors( tri_a.normal, tri_b.normal );
	d.normalize();

	var pv1_0 = d.dot( tri_a.a ),
		pv1_1 = d.dot( tri_a.b ),
		pv1_2 = d.dot( tri_a.c ),
		pv2_0 = d.dot( tri_b.a ),
		pv2_1 = d.dot( tri_b.b ),
		pv2_2 = d.dot( tri_b.c );

	var aa = tri_a.a,
		ab = tri_a.b,
		ac = tri_a.c,
		ba = tri_b.a,
		bb = tri_b.b,
		bc = tri_b.c;

	var tmp;
	if ( Math.sign( dv1_0 ) === Math.sign( dv1_1 ) ) {
		tmp = dv1_0;
		dv1_0 = dv1_2;
		dv1_2 = tmp;

		tmp = pv1_0;
		pv1_0 = pv1_2;
		pv1_2 = tmp;

		tmp = aa;
		aa = ac;
		ac = tmp;
	} else if ( Math.sign( dv1_0 ) === Math.sign( dv1_2 ) ) {
		tmp = dv1_0;
		dv1_0 = dv1_1;
		dv1_1 = tmp;

		tmp = pv1_0;
		pv1_0 = pv1_1;
		pv1_1 = tmp;

		tmp = aa;
		aa = ab;
		ab = tmp;
	}

	if ( Math.sign( dv2_0 ) === Math.sign( dv2_1 ) ) {
		tmp = dv2_0;
		dv2_0 = dv2_2;
		dv2_2 = tmp;

		tmp = pv2_0;
		pv2_0 = pv2_2;
		pv2_2 = tmp;

		tmp = ba;
		ba = bc;
		bc = tmp;
	} else if ( Math.sign( dv2_0 ) === Math.sign( dv2_2 ) ) {
		tmp = dv2_0;
		dv2_0 = dv2_1;
		dv2_1 = tmp;

		tmp = pv2_0;
		pv2_0 = pv2_1;
		pv2_1 = tmp;

		tmp = ba;
		ba = bb;
		bb = tmp;
	}

	var a_t1 = pv1_0 + ( pv1_1 - pv1_0 ) * ( dv1_0 / ( dv1_0 - dv1_1 ) ),
		a_t2 = pv1_0 + ( pv1_2 - pv1_0 ) * ( dv1_0 / ( dv1_0 - dv1_2 ) ),
		b_t1 = pv2_0 + ( pv2_1 - pv2_0 ) * ( dv2_0 / ( dv2_0 - dv2_1 ) ),
		b_t2 = pv2_0 + ( pv2_2 - pv2_0 ) * ( dv2_0 / ( dv2_0 - dv2_2 ) );

	if ( a_t1 > a_t2 ) {
		tmp = a_t1;
		a_t1 = a_t2;
		a_t2 = tmp;

		tmp = pv1_1;
		pv1_1 = pv1_2;
		pv1_2 = tmp;

		tmp = ab;
		ab = ac;
		ac = tmp;
	}
	if ( b_t1 > b_t2 ) {
		tmp = b_t1;
		b_t1 = b_t2;
		b_t2 = tmp;

		tmp = pv2_1;
		pv2_1 = pv2_2;
		pv2_2 = tmp;

		tmp = bb;
		bb = bc;
		bc = tmp;
	}

	if (
		( a_t1 >= b_t1 && a_t1 <= b_t2 ) ||
		( a_t2 >= b_t1 && a_t2 <= b_t2 ) ||
		( b_t1 >= a_t1 && b_t1 <= a_t2 ) ||
		( b_t2 >= a_t1 && b_t2 <= a_t2 )
	) {
		//console.log( 'contact' );

		var contact = Goblin.ObjectPool.getObject( 'ContactDetails' );

		contact.object_a = tri_a;
		contact.object_b = tri_b;

        //debugger;

        var best_a_a = new Goblin.Vector3(),
            best_a_b = new Goblin.Vector3(),
            best_a_n = new Goblin.Vector3(),
            best_b_a = new Goblin.Vector3(),
            best_b_b = new Goblin.Vector3(),
            best_b_n = new Goblin.Vector3(),
            has_a = false,
            has_b = false;

        if ( tri_b.classifyVertex( aa ) <= 0 ) {
            // aa is penetrating tri_b
            has_a = true;
            Goblin.GeometryMethods.findClosestPointInTriangle( aa, ba, bb, bc, best_a_b );
            best_a_a.copy( aa );
            best_a_n.copy( tri_b.normal );
            best_a_n.scale( -1 );
        } else {
            if ( a_t1 >= b_t1 && a_t1 <= b_t2 ) {
                // ab is penetrating tri_b
                has_a = true;
                Goblin.GeometryMethods.findClosestPointInTriangle( ab, ba, bb, bc, best_a_b );
                best_a_a.copy( ab );
                best_a_n.copy( tri_b.normal );
                best_a_n.scale( -1 );
            } else if ( a_t2 >= b_t1 && a_t2 <= b_t2 ) {
                // ac is penetration tri_b
                has_a = true;
                Goblin.GeometryMethods.findClosestPointInTriangle( ac, ba, bb, bc, best_a_b );
                best_a_a.copy( ac );
                best_a_n.copy( tri_b.normal );
                best_a_n.scale( -1 );
            }
        }

        if ( tri_a.classifyVertex( ba ) <= 0 ) {
            // ba is penetrating tri_a
            has_b = true;
            Goblin.GeometryMethods.findClosestPointInTriangle( ba, aa, ab, ac, best_b_a );
            best_b_b.copy( ba );
            best_b_n.copy( tri_a.normal );
        } else {
            if ( b_t1 >= a_t1 && b_t1 <= a_t2 ) {
                // bb is penetrating tri_a
                has_b = true;
                Goblin.GeometryMethods.findClosestPointInTriangle( bb, aa, ab, ac, best_b_a );
                best_b_b.copy( bb );
                best_b_n.copy( tri_a.normal );
            } else if ( b_t2 >= a_t1 && b_t2 <= a_t2 ) {
                // bc is penetration tri_a
                has_b = true;
                Goblin.GeometryMethods.findClosestPointInTriangle( bc, aa, ab, ac, best_b_a );
                best_b_b.copy( bc );
                best_b_n.copy( tri_a.normal );
            }
        }

        _tmp_vec3_1.subtractVectors( best_a_a, best_a_b );
        _tmp_vec3_2.subtractVectors( best_b_a, best_b_b );
        if ( !has_b || ( has_a && _tmp_vec3_1.lengthSquared() < _tmp_vec3_2.lengthSquared() ) ) {
            contact.contact_point_in_a.copy( best_a_a );
            contact.contact_point_in_b.copy( best_a_b );
            contact.contact_normal.copy( best_a_n );
        } else {
            contact.contact_point_in_a.copy( best_b_a );
            contact.contact_point_in_b.copy( best_b_b );
            contact.contact_normal.copy( best_b_n );
        }
        _tmp_vec3_1.subtractVectors( contact.contact_point_in_a, contact.contact_point_in_b );
        contact.penetration_depth = _tmp_vec3_1.length();
        //console.log( 'depth', contact.penetration_depth );
        //console.log( contact.contact_normal );
		//if (contact.penetration_depth > 1) debugger;



		contact.contact_point.addVectors( contact.contact_point_in_a, contact.contact_point_in_b );
		contact.contact_point.scale( 0.5 );

		/*m = new THREE.Mesh( new THREE.SphereGeometry( 0.05 ), new THREE.MeshBasicMaterial({ color: 0xFF0000 }) );
		m.position.copy( contact.contact_point_in_a );
		exampleUtils.scene.add( m );

        m = new THREE.Mesh( new THREE.SphereGeometry( 0.05 ), new THREE.MeshBasicMaterial({ color: 0x0000FF }) );
        m.position.copy( contact.contact_point_in_b );
        exampleUtils.scene.add( m );

        m = new THREE.Mesh( new THREE.SphereGeometry( 0.05 ), new THREE.MeshBasicMaterial({ color: 0x00FF00 }) );
        m.position.copy( contact.contact_point );
        exampleUtils.scene.add( m );*/

		return contact;
	}

	/*var m;
	_tmp_vec3_1.scaleVector( d, a_t1 / d.length() );
	m = new THREE.Mesh( new THREE.SphereGeometry( 0.05 ), new THREE.MeshBasicMaterial({ color: 0xDDAAAA }) );
	m.position.copy( _tmp_vec3_1 );
	exampleUtils.scene.add( m );

	_tmp_vec3_1.scaleVector( d, a_t2 / d.length() );
	m = new THREE.Mesh( new THREE.SphereGeometry( 0.05 ), new THREE.MeshBasicMaterial({ color: 0xDDAAAA }) );
	m.position.copy( _tmp_vec3_1 );
	exampleUtils.scene.add( m );

	_tmp_vec3_1.scaleVector( d, b_t1 / d.length() );
	m = new THREE.Mesh( new THREE.SphereGeometry( 0.05 ), new THREE.MeshBasicMaterial({ color: 0xAAAADD }) );
	m.position.copy( _tmp_vec3_1 );
	exampleUtils.scene.add( m );

	_tmp_vec3_1.scaleVector( d, b_t2 / d.length() );
	m = new THREE.Mesh( new THREE.SphereGeometry( 0.05 ), new THREE.MeshBasicMaterial({ color: 0xAAAADD }) );
	m.position.copy( _tmp_vec3_1 );
	exampleUtils.scene.add( m );*/

	return null;
};

Goblin.Constraint = function() {
	this.active = true;

	this.object_a = null;

	this.object_b = null;

	this.rows = [];

	this.factor = 1;

	this.last_impulse = new Goblin.Vector3();

	this.breaking_threshold = 0;

	this.listeners = {};
};
Goblin.EventEmitter.apply( Goblin.Constraint );

Goblin.Constraint.prototype.deactivate = function() {
	this.active = false;
	this.emit( 'deactivate' );
};

Goblin.Constraint.prototype.update = function(){};
Goblin.ConstraintRow = function() {
	this.jacobian = new Float64Array( 12 );
	this.B = new Float64Array( 12 ); // `B` is the jacobian multiplied by the objects' inverted mass & inertia tensors
	this.D = 0; // Length of the jacobian

	this.lower_limit = -Infinity;
	this.upper_limit = Infinity;

	this.bias = 0;
	this.multiplier = 0;
	this.multiplier_cached = 0;
	this.eta = 0;
	this.eta_row = new Float64Array( 12 );
};

Goblin.ConstraintRow.prototype.computeB = function( constraint ) {
	var invmass;

	if ( constraint.object_a != null && constraint.object_a._mass !== Infinity ) {
		invmass = constraint.object_a._mass_inverted;

		this.B[0] = invmass * this.jacobian[0] * constraint.object_a.linear_factor.x;
		this.B[1] = invmass * this.jacobian[1] * constraint.object_a.linear_factor.y;
		this.B[2] = invmass * this.jacobian[2] * constraint.object_a.linear_factor.z;

		_tmp_vec3_1.x = this.jacobian[3];
		_tmp_vec3_1.y = this.jacobian[4];
		_tmp_vec3_1.z = this.jacobian[5];
		constraint.object_a.inverseInertiaTensorWorldFrame.transformVector3( _tmp_vec3_1 );
		this.B[3] = _tmp_vec3_1.x * constraint.object_a.angular_factor.x;
		this.B[4] = _tmp_vec3_1.y * constraint.object_a.angular_factor.y;
		this.B[5] = _tmp_vec3_1.z * constraint.object_a.angular_factor.z;
	} else {
		this.B[0] = this.B[1] = this.B[2] = 0;
		this.B[3] = this.B[4] = this.B[5] = 0;
	}

	if ( constraint.object_b != null && constraint.object_b._mass !== Infinity ) {
		invmass = constraint.object_b._mass_inverted;
		this.B[6] = invmass * this.jacobian[6] * constraint.object_b.linear_factor.x;
		this.B[7] = invmass * this.jacobian[7] * constraint.object_b.linear_factor.y;
		this.B[8] = invmass * this.jacobian[8] * constraint.object_b.linear_factor.z;

		_tmp_vec3_1.x = this.jacobian[9];
		_tmp_vec3_1.y = this.jacobian[10];
		_tmp_vec3_1.z = this.jacobian[11];
		constraint.object_b.inverseInertiaTensorWorldFrame.transformVector3( _tmp_vec3_1 );
		this.B[9] = _tmp_vec3_1.x * constraint.object_b.linear_factor.x;
		this.B[10] = _tmp_vec3_1.y * constraint.object_b.linear_factor.y;
		this.B[11] = _tmp_vec3_1.z * constraint.object_b.linear_factor.z;
	} else {
		this.B[6] = this.B[7] = this.B[8] = 0;
		this.B[9] = this.B[10] = this.B[11] = 0;
	}
};

Goblin.ConstraintRow.prototype.computeD = function() {
	this.D = (
		this.jacobian[0] * this.B[0] +
		this.jacobian[1] * this.B[1] +
		this.jacobian[2] * this.B[2] +
		this.jacobian[3] * this.B[3] +
		this.jacobian[4] * this.B[4] +
		this.jacobian[5] * this.B[5] +
		this.jacobian[6] * this.B[6] +
		this.jacobian[7] * this.B[7] +
		this.jacobian[8] * this.B[8] +
		this.jacobian[9] * this.B[9] +
		this.jacobian[10] * this.B[10] +
		this.jacobian[11] * this.B[11]
	);
};

Goblin.ConstraintRow.prototype.computeEta = function( constraint, time_delta ) {
	var invmass,
		inverse_time_delta = 1 / time_delta;

	if ( constraint.object_a == null || constraint.object_a._mass === Infinity ) {
		this.eta_row[0] = this.eta_row[1] = this.eta_row[2] = this.eta_row[3] = this.eta_row[4] = this.eta_row[5] = 0;
	} else {
		invmass = constraint.object_a._mass_inverted;

		this.eta_row[0] = ( constraint.object_a.linear_velocity.x + ( invmass * constraint.object_a.accumulated_force.x ) ) * inverse_time_delta;
		this.eta_row[1] = ( constraint.object_a.linear_velocity.y + ( invmass * constraint.object_a.accumulated_force.y ) ) * inverse_time_delta;
		this.eta_row[2] = ( constraint.object_a.linear_velocity.z + ( invmass * constraint.object_a.accumulated_force.z ) ) * inverse_time_delta;

		_tmp_vec3_1.copy( constraint.object_a.accumulated_torque );
		constraint.object_a.inverseInertiaTensorWorldFrame.transformVector3( _tmp_vec3_1 );
		this.eta_row[3] = ( constraint.object_a.angular_velocity.x + _tmp_vec3_1.x ) * inverse_time_delta;
		this.eta_row[4] = ( constraint.object_a.angular_velocity.y + _tmp_vec3_1.y ) * inverse_time_delta;
		this.eta_row[5] = ( constraint.object_a.angular_velocity.z + _tmp_vec3_1.z ) * inverse_time_delta;
	}

	if ( constraint.object_b == null || constraint.object_b._mass === Infinity ) {
		this.eta_row[6] = this.eta_row[7] = this.eta_row[8] = this.eta_row[9] = this.eta_row[10] = this.eta_row[11] = 0;
	} else {
		invmass = constraint.object_b._mass_inverted;

		this.eta_row[6] = ( constraint.object_b.linear_velocity.x + ( invmass * constraint.object_b.accumulated_force.x ) ) * inverse_time_delta;
		this.eta_row[7] = ( constraint.object_b.linear_velocity.y + ( invmass * constraint.object_b.accumulated_force.y ) ) * inverse_time_delta;
		this.eta_row[8] = ( constraint.object_b.linear_velocity.z + ( invmass * constraint.object_b.accumulated_force.z ) ) * inverse_time_delta;

		_tmp_vec3_1.copy( constraint.object_b.accumulated_torque );
		constraint.object_b.inverseInertiaTensorWorldFrame.transformVector3( _tmp_vec3_1 );
		this.eta_row[9] = ( constraint.object_b.angular_velocity.x + _tmp_vec3_1.x ) * inverse_time_delta;
		this.eta_row[10] = ( constraint.object_b.angular_velocity.y + _tmp_vec3_1.y ) * inverse_time_delta;
		this.eta_row[11] = ( constraint.object_b.angular_velocity.z + _tmp_vec3_1.z ) * inverse_time_delta;
	}

	var jdotv = this.jacobian[0] * this.eta_row[0] +
		this.jacobian[1] * this.eta_row[1] +
		this.jacobian[2] * this.eta_row[2] +
		this.jacobian[3] * this.eta_row[3] +
		this.jacobian[4] * this.eta_row[4] +
		this.jacobian[5] * this.eta_row[5] +
		this.jacobian[6] * this.eta_row[6] +
		this.jacobian[7] * this.eta_row[7] +
		this.jacobian[8] * this.eta_row[8] +
		this.jacobian[9] * this.eta_row[9] +
		this.jacobian[10] * this.eta_row[10] +
		this.jacobian[11] * this.eta_row[11];

	this.eta = ( this.bias * inverse_time_delta ) - jdotv;
};
Goblin.ContactConstraint = function() {
	Goblin.Constraint.call( this );

	this.contact = null;
};
Goblin.ContactConstraint.prototype = Object.create( Goblin.Constraint.prototype );

Goblin.ContactConstraint.prototype.buildFromContact = function( contact ) {
	this.object_a = contact.object_a;
	this.object_b = contact.object_b;
	this.contact = contact;

	var self = this;
	var onDestroy = function() {
		this.removeListener( 'destroy', onDestroy );
		self.deactivate();
	};
	this.contact.addListener( 'destroy', onDestroy );

	var row = this.rows[0] || Goblin.ObjectPool.getObject( 'ConstraintRow' );
	row.lower_limit = 0;
	row.upper_limit = Infinity;
	this.rows[0] = row;

	this.update();
};

Goblin.ContactConstraint.prototype.update = function() {
	var row = this.rows[0];

	if ( this.object_a == null || this.object_a._mass === Infinity ) {
		row.jacobian[0] = row.jacobian[1] = row.jacobian[2] = 0;
		row.jacobian[3] = row.jacobian[4] = row.jacobian[5] = 0;
	} else {
		row.jacobian[0] = -this.contact.contact_normal.x;
		row.jacobian[1] = -this.contact.contact_normal.y;
		row.jacobian[2] = -this.contact.contact_normal.z;

		_tmp_vec3_1.subtractVectors( this.contact.contact_point, this.contact.object_a.position );
		_tmp_vec3_1.cross( this.contact.contact_normal );
		row.jacobian[3] = -_tmp_vec3_1.x;
		row.jacobian[4] = -_tmp_vec3_1.y;
		row.jacobian[5] = -_tmp_vec3_1.z;
	}

	if ( this.object_b == null || this.object_b._mass === Infinity ) {
		row.jacobian[6] = row.jacobian[7] = row.jacobian[8] = 0;
		row.jacobian[9] = row.jacobian[10] = row.jacobian[11] = 0;
	} else {
		row.jacobian[6] = this.contact.contact_normal.x;
		row.jacobian[7] = this.contact.contact_normal.y;
		row.jacobian[8] = this.contact.contact_normal.z;

		_tmp_vec3_1.subtractVectors( this.contact.contact_point, this.contact.object_b.position );
		_tmp_vec3_1.cross( this.contact.contact_normal );
		row.jacobian[9] = _tmp_vec3_1.x;
		row.jacobian[10] = _tmp_vec3_1.y;
		row.jacobian[11] = _tmp_vec3_1.z;
	}

	// Pre-calc error
	row.bias = 0;

	// Apply restitution
	var velocity_along_normal = 0;
	if ( this.object_a._mass !== Infinity ) {
		this.object_a.getVelocityInLocalPoint( this.contact.contact_point_in_a, _tmp_vec3_1 );
		velocity_along_normal += _tmp_vec3_1.dot( this.contact.contact_normal );
	}
	if ( this.object_b._mass !== Infinity ) {
		this.object_b.getVelocityInLocalPoint( this.contact.contact_point_in_b, _tmp_vec3_1 );
		velocity_along_normal -= _tmp_vec3_1.dot( this.contact.contact_normal );
	}

	// Add restitution to bias
	row.bias += velocity_along_normal * this.contact.restitution;
};
Goblin.FrictionConstraint = function() {
	Goblin.Constraint.call( this );

	this.contact = null;
};
Goblin.FrictionConstraint.prototype = Object.create( Goblin.Constraint.prototype );

Goblin.FrictionConstraint.prototype.buildFromContact = function( contact ) {
	this.rows[0] = this.rows[0] || Goblin.ObjectPool.getObject( 'ConstraintRow' );
	this.rows[1] = this.rows[1] || Goblin.ObjectPool.getObject( 'ConstraintRow' );

	this.object_a = contact.object_a;
	this.object_b = contact.object_b;
	this.contact = contact;

	var self = this;
	var onDestroy = function() {
		this.removeListener( 'destroy', onDestroy );
		self.deactivate();
	};
	this.contact.addListener( 'destroy', onDestroy );

	this.update();
};

Goblin.FrictionConstraint.prototype.update = (function(){
	var rel_a = new Goblin.Vector3(),
		rel_b = new Goblin.Vector3(),
		u1 = new Goblin.Vector3(),
		u2 = new Goblin.Vector3();

	return function updateFrictionConstraint() {
		var row_1 = this.rows[0],
			row_2 = this.rows[1];

		// Find the contact point relative to object_a and object_b
		rel_a.subtractVectors( this.contact.contact_point, this.object_a.position );
		rel_b.subtractVectors( this.contact.contact_point, this.object_b.position );

		this.contact.contact_normal.findOrthogonal( u1, u2 );

		if ( this.object_a == null || this.object_a._mass === Infinity ) {
			row_1.jacobian[0] = row_1.jacobian[1] = row_1.jacobian[2] = 0;
			row_1.jacobian[3] = row_1.jacobian[4] = row_1.jacobian[5] = 0;
			row_2.jacobian[0] = row_2.jacobian[1] = row_2.jacobian[2] = 0;
			row_2.jacobian[3] = row_2.jacobian[4] = row_2.jacobian[5] = 0;
		} else {
			row_1.jacobian[0] = -u1.x;
			row_1.jacobian[1] = -u1.y;
			row_1.jacobian[2] = -u1.z;

			_tmp_vec3_1.crossVectors( rel_a, u1 );
			row_1.jacobian[3] = -_tmp_vec3_1.x;
			row_1.jacobian[4] = -_tmp_vec3_1.y;
			row_1.jacobian[5] = -_tmp_vec3_1.z;

			row_2.jacobian[0] = -u2.x;
			row_2.jacobian[1] = -u2.y;
			row_2.jacobian[2] = -u2.z;

			_tmp_vec3_1.crossVectors( rel_a, u2 );
			row_2.jacobian[3] = -_tmp_vec3_1.x;
			row_2.jacobian[4] = -_tmp_vec3_1.y;
			row_2.jacobian[5] = -_tmp_vec3_1.z;
		}

		if ( this.object_b == null || this.object_b._mass === Infinity ) {
			row_1.jacobian[6] = row_1.jacobian[7] = row_1.jacobian[8] = 0;
			row_1.jacobian[9] = row_1.jacobian[10] = row_1.jacobian[11] = 0;
			row_2.jacobian[6] = row_2.jacobian[7] = row_2.jacobian[8] = 0;
			row_2.jacobian[9] = row_2.jacobian[10] = row_2.jacobian[11] = 0;
		} else {
			row_1.jacobian[6] = u1.x;
			row_1.jacobian[7] = u1.y;
			row_1.jacobian[8] = u1.z;

			_tmp_vec3_1.crossVectors( rel_b, u1 );
			row_1.jacobian[9] = _tmp_vec3_1.x;
			row_1.jacobian[10] = _tmp_vec3_1.y;
			row_1.jacobian[11] = _tmp_vec3_1.z;

			row_2.jacobian[6] = u2.x;
			row_2.jacobian[7] = u2.y;
			row_2.jacobian[8] = u2.z;

			_tmp_vec3_1.crossVectors( rel_b, u2 );
			row_2.jacobian[9] = _tmp_vec3_1.x;
			row_2.jacobian[10] = _tmp_vec3_1.y;
			row_2.jacobian[11] = _tmp_vec3_1.z;
		}

		// Find total velocity between the two bodies along the contact normal
		this.object_a.getVelocityInLocalPoint( this.contact.contact_point_in_a, _tmp_vec3_1 );

		// Include accumulated forces
		if ( this.object_a._mass !== Infinity ) {
			// accumulated linear velocity
			_tmp_vec3_1.scaleVector( this.object_a.accumulated_force, 1 / this.object_a._mass );
			_tmp_vec3_1.add( this.object_a.linear_velocity );

			// accumulated angular velocity
			this.object_a.inverseInertiaTensorWorldFrame.transformVector3Into( this.object_a.accumulated_torque, _tmp_vec3_3 );
			_tmp_vec3_3.add( this.object_a.angular_velocity );

			_tmp_vec3_3.cross( this.contact.contact_point_in_a );
			_tmp_vec3_1.add( _tmp_vec3_3 );
			_tmp_vec3_1.scale( this.object_a._mass );
		} else {
			_tmp_vec3_1.set( 0, 0, 0 );
		}

		var limit = this.contact.friction * 25;
		if ( limit < 0 ) {
			limit = 0;
		}
		row_1.lower_limit = row_2.lower_limit = -limit;
		row_1.upper_limit = row_2.upper_limit = limit;

		row_1.bias = row_2.bias = 0;

		this.rows[0] = row_1;
		this.rows[1] = row_2;
	};
})();
Goblin.HingeConstraint = function( object_a, hinge_a, point_a, object_b, point_b ) {
	Goblin.Constraint.call( this );

	this.object_a = object_a;
	this.hinge_a = hinge_a;
	this.point_a = point_a;

	this.object_b = object_b || null;
	this.point_b = new Goblin.Vector3();
	this.hinge_b = new Goblin.Vector3();
	if ( this.object_b != null ) {
		this.object_a.rotation.transformVector3Into( this.hinge_a, this.hinge_b );
		_tmp_quat4_1.invertQuaternion( this.object_b.rotation );
		_tmp_quat4_1.transformVector3( this.hinge_b );

		this.point_b = point_b;
	} else {
		this.object_a.updateDerived(); // Ensure the body's transform is correct
		this.object_a.rotation.transformVector3Into( this.hinge_a, this.hinge_b );
		this.object_a.transform.transformVector3Into( this.point_a, this.point_b );
	}

	this.erp = 0.1;

	// Create rows
	// rows 0,1,2 are the same as point constraint and constrain the objects' positions
	// rows 3,4 introduce the rotational constraints which constrains angular velocity orthogonal to the hinge axis
	for ( var i = 0; i < 5; i++ ) {
		this.rows[i] = Goblin.ObjectPool.getObject( 'ConstraintRow' );
		this.rows[i].lower_limit = -Infinity;
		this.rows[i].upper_limit = Infinity;
		this.rows[i].bias = 0;

		this.rows[i].jacobian[0] = this.rows[i].jacobian[1] = this.rows[i].jacobian[2] =
			this.rows[i].jacobian[3] = this.rows[i].jacobian[4] = this.rows[i].jacobian[5] =
			this.rows[i].jacobian[6] = this.rows[i].jacobian[7] = this.rows[i].jacobian[8] =
			this.rows[i].jacobian[9] = this.rows[i].jacobian[10] = this.rows[i].jacobian[11] = 0;
	}
};
Goblin.HingeConstraint.prototype = Object.create( Goblin.Constraint.prototype );

Goblin.HingeConstraint.prototype.update = (function(){
	var r1 = new Goblin.Vector3(),
		r2 = new Goblin.Vector3(),
		t1 = new Goblin.Vector3(),
		t2 = new Goblin.Vector3(),
		world_axis = new Goblin.Vector3();

	return function( time_delta ) {
		this.object_a.rotation.transformVector3Into( this.hinge_a, world_axis );

		this.object_a.transform.transformVector3Into( this.point_a, _tmp_vec3_1 );
		r1.subtractVectors( _tmp_vec3_1, this.object_a.position );

		// 0,1,2 are positional, same as PointConstraint
		this.rows[0].jacobian[0] = -1;
		this.rows[0].jacobian[1] = 0;
		this.rows[0].jacobian[2] = 0;
		this.rows[0].jacobian[3] = 0;
		this.rows[0].jacobian[4] = -r1.z;
		this.rows[0].jacobian[5] = r1.y;

		this.rows[1].jacobian[0] = 0;
		this.rows[1].jacobian[1] = -1;
		this.rows[1].jacobian[2] = 0;
		this.rows[1].jacobian[3] = r1.z;
		this.rows[1].jacobian[4] = 0;
		this.rows[1].jacobian[5] = -r1.x;

		this.rows[2].jacobian[0] = 0;
		this.rows[2].jacobian[1] = 0;
		this.rows[2].jacobian[2] = -1;
		this.rows[2].jacobian[3] = -r1.y;
		this.rows[2].jacobian[4] = r1.x;
		this.rows[2].jacobian[5] = 0;

		// 3,4 are rotational, constraining motion orthogonal to axis
		world_axis.findOrthogonal( t1, t2 );
		this.rows[3].jacobian[3] = -t1.x;
		this.rows[3].jacobian[4] = -t1.y;
		this.rows[3].jacobian[5] = -t1.z;

		this.rows[4].jacobian[3] = -t2.x;
		this.rows[4].jacobian[4] = -t2.y;
		this.rows[4].jacobian[5] = -t2.z;

		if ( this.object_b != null ) {
			this.object_b.transform.transformVector3Into( this.point_b, _tmp_vec3_2 );
			r2.subtractVectors( _tmp_vec3_2, this.object_b.position );

			// 0,1,2 are positional, same as PointConstraint
			this.rows[0].jacobian[6] = 1;
			this.rows[0].jacobian[7] = 0;
			this.rows[0].jacobian[8] = 0;
			this.rows[0].jacobian[9] = 0;
			this.rows[0].jacobian[10] = r2.z;
			this.rows[0].jacobian[11] = -r2.y;

			this.rows[1].jacobian[6] = 0;
			this.rows[1].jacobian[7] = 1;
			this.rows[1].jacobian[8] = 0;
			this.rows[1].jacobian[9] = -r2.z;
			this.rows[1].jacobian[10] = 0;
			this.rows[1].jacobian[11] = r2.x;

			this.rows[2].jacobian[6] = 0;
			this.rows[2].jacobian[7] = 0;
			this.rows[2].jacobian[8] = 1;
			this.rows[2].jacobian[9] = r2.y;
			this.rows[2].jacobian[10] = -r2.z;
			this.rows[2].jacobian[11] = 0;

			// 3,4 are rotational, constraining motion orthogonal to axis
			this.rows[3].jacobian[9] = t1.x;
			this.rows[3].jacobian[10] = t1.y;
			this.rows[3].jacobian[11] = t1.z;

			this.rows[4].jacobian[9] = t2.x;
			this.rows[4].jacobian[10] = t2.y;
			this.rows[4].jacobian[11] = t2.z;
		} else {
			_tmp_vec3_2.copy( this.point_b );
		}

		// Linear error correction
		_tmp_vec3_3.subtractVectors( _tmp_vec3_1, _tmp_vec3_2 );
		_tmp_vec3_3.scale( this.erp / time_delta );
		this.rows[0].bias = _tmp_vec3_3.x;
		this.rows[1].bias = _tmp_vec3_3.y;
		this.rows[2].bias = _tmp_vec3_3.z;

		// Angular error correction
		if (this.object_b != null) {
			this.object_a.rotation.transformVector3Into(this.hinge_a, _tmp_vec3_1);
			this.object_b.rotation.transformVector3Into(this.hinge_b, _tmp_vec3_2);
			_tmp_vec3_1.cross(_tmp_vec3_2);
			this.rows[3].bias = -_tmp_vec3_1.dot(t1);
			this.rows[4].bias = -_tmp_vec3_1.dot(t2);
		} else {
			this.rows[3].bias = this.rows[4].bias = 0;
		}
	};
})( );
Goblin.PointConstraint = function( object_a, point_a, object_b, point_b ) {
	Goblin.Constraint.call( this );

	this.object_a = object_a;
	this.point_a = point_a;

	this.object_b = object_b || null;
	if ( this.object_b != null ) {
		this.point_b = point_b;
	} else {
		this.point_b = new Goblin.Vector3();
		this.object_a.updateDerived(); // Ensure the body's transform is correct
		this.object_a.transform.transformVector3Into( this.point_a, this.point_b );
	}

	this.erp = 0.1;

	// Create rows
	for ( var i = 0; i < 3; i++ ) {
		this.rows[i] = Goblin.ObjectPool.getObject( 'ConstraintRow' );
		this.rows[i].lower_limit = -Infinity;
		this.rows[i].upper_limit = Infinity;
		this.rows[i].bias = 0;

		this.rows[i].jacobian[6] = this.rows[i].jacobian[7] = this.rows[i].jacobian[8] =
			this.rows[i].jacobian[9] = this.rows[i].jacobian[10] = this.rows[i].jacobian[11] = 0;
	}
};
Goblin.PointConstraint.prototype = Object.create( Goblin.Constraint.prototype );

Goblin.PointConstraint.prototype.update = (function(){
	var r1 = new Goblin.Vector3(),
		r2 = new Goblin.Vector3();

	return function( time_delta ) {
		this.object_a.transform.transformVector3Into( this.point_a, _tmp_vec3_1 );
		r1.subtractVectors( _tmp_vec3_1, this.object_a.position );

		this.rows[0].jacobian[0] = -1;
		this.rows[0].jacobian[1] = 0;
		this.rows[0].jacobian[2] = 0;
		this.rows[0].jacobian[3] = 0;
		this.rows[0].jacobian[4] = -r1.z;
		this.rows[0].jacobian[5] = r1.y;

		this.rows[1].jacobian[0] = 0;
		this.rows[1].jacobian[1] = -1;
		this.rows[1].jacobian[2] = 0;
		this.rows[1].jacobian[3] = r1.z;
		this.rows[1].jacobian[4] = 0;
		this.rows[1].jacobian[5] = -r1.x;

		this.rows[2].jacobian[0] = 0;
		this.rows[2].jacobian[1] = 0;
		this.rows[2].jacobian[2] = -1;
		this.rows[2].jacobian[3] = -r1.y;
		this.rows[2].jacobian[4] = r1.x;
		this.rows[2].jacobian[5] = 0;

		if ( this.object_b != null ) {
			this.object_b.transform.transformVector3Into( this.point_b, _tmp_vec3_2 );
			r2.subtractVectors( _tmp_vec3_2, this.object_b.position );

			this.rows[0].jacobian[6] = 1;
			this.rows[0].jacobian[7] = 0;
			this.rows[0].jacobian[8] = 0;
			this.rows[0].jacobian[9] = 0;
			this.rows[0].jacobian[10] = r2.z;
			this.rows[0].jacobian[11] = -r2.y;

			this.rows[1].jacobian[6] = 0;
			this.rows[1].jacobian[7] = 1;
			this.rows[1].jacobian[8] = 0;
			this.rows[1].jacobian[9] = -r2.z;
			this.rows[1].jacobian[10] = 0;
			this.rows[1].jacobian[11] = r2.x;

			this.rows[2].jacobian[6] = 0;
			this.rows[2].jacobian[7] = 0;
			this.rows[2].jacobian[8] = 1;
			this.rows[2].jacobian[9] = r2.y;
			this.rows[2].jacobian[10] = -r2.x;
			this.rows[2].jacobian[11] = 0;
		} else {
			_tmp_vec3_2.copy( this.point_b );
		}

		_tmp_vec3_3.subtractVectors( _tmp_vec3_1, _tmp_vec3_2 );
		_tmp_vec3_3.scale( this.erp / time_delta );
		this.rows[0].bias = _tmp_vec3_3.x;
		this.rows[1].bias = _tmp_vec3_3.y;
		this.rows[2].bias = _tmp_vec3_3.z;
	};
})( );

Goblin.SliderConstraint = function( object_a, axis, object_b ) {
	Goblin.Constraint.call( this );

	this.object_a = object_a;
	this.axis = axis;
	this.object_b = object_b;

	// Find the initial distance between the two objects in object_a's local frame
	this.position_error = new Goblin.Vector3();
	this.position_error.subtractVectors( this.object_b.position, this.object_a.position );
	_tmp_quat4_1.invertQuaternion( this.object_a.rotation );
	_tmp_quat4_1.transformVector3( this.position_error );

	this.rotation_difference = new Goblin.Quaternion();
	if ( this.object_b != null ) {
		_tmp_quat4_1.invertQuaternion( this.object_b.rotation );
		this.rotation_difference.multiplyQuaternions( _tmp_quat4_1, this.object_a.rotation );
	}

	this.erp = 0.1;

	// First two rows constrain the linear velocities orthogonal to `axis`
	// Rows three through five constrain angular velocities
	for ( var i = 0; i < 5; i++ ) {
		this.rows[i] = Goblin.ObjectPool.getObject( 'ConstraintRow' );
		this.rows[i].lower_limit = -Infinity;
		this.rows[i].upper_limit = Infinity;
		this.rows[i].bias = 0;

		this.rows[i].jacobian[0] = this.rows[i].jacobian[1] = this.rows[i].jacobian[2] =
			this.rows[i].jacobian[3] = this.rows[i].jacobian[4] = this.rows[i].jacobian[5] =
			this.rows[i].jacobian[6] = this.rows[i].jacobian[7] = this.rows[i].jacobian[8] =
			this.rows[i].jacobian[9] = this.rows[i].jacobian[10] = this.rows[i].jacobian[11] = 0;
	}
};
Goblin.SliderConstraint.prototype = Object.create( Goblin.Constraint.prototype );

Goblin.SliderConstraint.prototype.update = (function(){
	var _axis = new Goblin.Vector3(),
		n1 = new Goblin.Vector3(),
		n2 = new Goblin.Vector3();

	return function( time_delta ) {
		// `axis` is in object_a's local frame, convert to world
		this.object_a.rotation.transformVector3Into( this.axis, _axis );

		// Find two vectors that are orthogonal to `axis`
		_axis.findOrthogonal( n1, n2 );

		this._updateLinearConstraints( time_delta, n1, n2 );
		this._updateAngularConstraints( time_delta, n1, n2 );
	};
})();

Goblin.SliderConstraint.prototype._updateLinearConstraints = function( time_delta, n1, n2 ) {
	var c = new Goblin.Vector3();
	c.subtractVectors( this.object_b.position, this.object_a.position );
	//c.scale( 0.5 );

	var cx = new Goblin.Vector3( );

	// first linear constraint
	cx.crossVectors( c, n1 );
	this.rows[0].jacobian[0] = -n1.x;
	this.rows[0].jacobian[1] = -n1.y;
	this.rows[0].jacobian[2] = -n1.z;
	//this.rows[0].jacobian[3] = -cx[0];
	//this.rows[0].jacobian[4] = -cx[1];
	//this.rows[0].jacobian[5] = -cx[2];

	this.rows[0].jacobian[6] = n1.x;
	this.rows[0].jacobian[7] = n1.y;
	this.rows[0].jacobian[8] = n1.z;
	this.rows[0].jacobian[9] = 0;
	this.rows[0].jacobian[10] = 0;
	this.rows[0].jacobian[11] = 0;

	// second linear constraint
	cx.crossVectors( c, n2 );
	this.rows[1].jacobian[0] = -n2.x;
	this.rows[1].jacobian[1] = -n2.y;
	this.rows[1].jacobian[2] = -n2.z;
	//this.rows[1].jacobian[3] = -cx[0];
	//this.rows[1].jacobian[4] = -cx[1];
	//this.rows[1].jacobian[5] = -cx[2];

	this.rows[1].jacobian[6] = n2.x;
	this.rows[1].jacobian[7] = n2.y;
	this.rows[1].jacobian[8] = n2.z;
	this.rows[1].jacobian[9] = 0;
	this.rows[1].jacobian[10] = 0;
	this.rows[1].jacobian[11] = 0;

	// linear constraint error
	//c.scale( 2  );
	this.object_a.rotation.transformVector3Into( this.position_error, _tmp_vec3_1 );
	_tmp_vec3_2.subtractVectors( c, _tmp_vec3_1 );
	_tmp_vec3_2.scale( this.erp / time_delta  );
	this.rows[0].bias = -n1.dot( _tmp_vec3_2 );
	this.rows[1].bias = -n2.dot( _tmp_vec3_2 );
};

Goblin.SliderConstraint.prototype._updateAngularConstraints = function( time_delta, n1, n2, axis ) {
	this.rows[2].jacobian[3] = this.rows[3].jacobian[4] = this.rows[4].jacobian[5] = -1;
	this.rows[2].jacobian[9] = this.rows[3].jacobian[10] = this.rows[4].jacobian[11] = 1;

	_tmp_quat4_1.invertQuaternion( this.object_b.rotation );
	_tmp_quat4_1.multiply( this.object_a.rotation );

	_tmp_quat4_2.invertQuaternion( this.rotation_difference );
	_tmp_quat4_2.multiply( _tmp_quat4_1 );
	// _tmp_quat4_2 is now the rotational error that needs to be corrected

	var error = new Goblin.Vector3();
	error.x = _tmp_quat4_2.x;
	error.y = _tmp_quat4_2.y;
	error.z = _tmp_quat4_2.z;
	error.scale( this.erp / time_delta  );

	//this.rows[2].bias = error[0];
	//this.rows[3].bias = error[1];
	//this.rows[4].bias = error[2];
};
Goblin.WeldConstraint = function( object_a, point_a, object_b, point_b ) {
	Goblin.Constraint.call( this );

	this.object_a = object_a;
	this.point_a = point_a;

	this.object_b = object_b || null;
	this.point_b = point_b || null;

	this.rotation_difference = new Goblin.Quaternion();
	if ( this.object_b != null ) {
		_tmp_quat4_1.invertQuaternion( this.object_b.rotation );
		this.rotation_difference.multiplyQuaternions( _tmp_quat4_1, this.object_a.rotation );
	}

	this.erp = 0.1;

	// Create translation constraint rows
	for ( var i = 0; i < 3; i++ ) {
		this.rows[i] = Goblin.ObjectPool.getObject( 'ConstraintRow' );
		this.rows[i].lower_limit = -Infinity;
		this.rows[i].upper_limit = Infinity;
		this.rows[i].bias = 0;

		if ( this.object_b == null ) {
			this.rows[i].jacobian[0] = this.rows[i].jacobian[1] = this.rows[i].jacobian[2] =
				this.rows[i].jacobian[4] = this.rows[i].jacobian[5] = this.rows[i].jacobian[6] =
				this.rows[i].jacobian[7] = this.rows[i].jacobian[8] = this.rows[i].jacobian[9] =
				this.rows[i].jacobian[10] = this.rows[i].jacobian[11] = this.rows[i].jacobian[12] = 0;
			this.rows[i].jacobian[i] = 1;
		}
	}

	// Create rotation constraint rows
	for ( i = 3; i < 6; i++ ) {
		this.rows[i] = Goblin.ObjectPool.getObject( 'ConstraintRow' );
		this.rows[i].lower_limit = -Infinity;
		this.rows[i].upper_limit = Infinity;
		this.rows[i].bias = 0;

		if ( this.object_b == null ) {
			this.rows[i].jacobian[0] = this.rows[i].jacobian[1] = this.rows[i].jacobian[2] =
				this.rows[i].jacobian[4] = this.rows[i].jacobian[5] = this.rows[i].jacobian[6] =
				this.rows[i].jacobian[7] = this.rows[i].jacobian[8] = this.rows[i].jacobian[9] =
				this.rows[i].jacobian[10] = this.rows[i].jacobian[11] = this.rows[i].jacobian[12] = 0;
			this.rows[i].jacobian[i] = 1;
		} else {
			this.rows[i].jacobian[0] = this.rows[i].jacobian[1] = this.rows[i].jacobian[2] = 0;
			this.rows[i].jacobian[3] = this.rows[i].jacobian[4] = this.rows[i].jacobian[5] = 0;
			this.rows[i].jacobian[ i ] = -1;

			this.rows[i].jacobian[6] = this.rows[i].jacobian[7] = this.rows[i].jacobian[8] = 0;
			this.rows[i].jacobian[9] = this.rows[i].jacobian[10] = this.rows[i].jacobian[11] = 0;
			this.rows[i].jacobian[ i + 6 ] = 1;
		}
	}
};
Goblin.WeldConstraint.prototype = Object.create( Goblin.Constraint.prototype );

Goblin.WeldConstraint.prototype.update = (function(){
	var r1 = new Goblin.Vector3(),
		r2 = new Goblin.Vector3();

	return function( time_delta ) {
		if ( this.object_b == null ) {
			// No need to update the constraint, all motion is already constrained
			return;
		}

		this.object_a.transform.transformVector3Into( this.point_a, _tmp_vec3_1 );
		r1.subtractVectors( _tmp_vec3_1, this.object_a.position );

		this.rows[0].jacobian[0] = -1;
		this.rows[0].jacobian[1] = 0;
		this.rows[0].jacobian[2] = 0;
		this.rows[0].jacobian[3] = 0;
		this.rows[0].jacobian[4] = -r1.z;
		this.rows[0].jacobian[5] = r1.y;

		this.rows[1].jacobian[0] = 0;
		this.rows[1].jacobian[1] = -1;
		this.rows[1].jacobian[2] = 0;
		this.rows[1].jacobian[3] = r1.z;
		this.rows[1].jacobian[4] = 0;
		this.rows[1].jacobian[5] = -r1.x;

		this.rows[2].jacobian[0] = 0;
		this.rows[2].jacobian[1] = 0;
		this.rows[2].jacobian[2] = -1;
		this.rows[2].jacobian[3] = -r1.y;
		this.rows[2].jacobian[4] = r1.x;
		this.rows[2].jacobian[5] = 0;

		if ( this.object_b != null ) {
			this.object_b.transform.transformVector3Into( this.point_b, _tmp_vec3_2 );
			r2.subtractVectors( _tmp_vec3_2, this.object_b.position );

			this.rows[0].jacobian[6] = 1;
			this.rows[0].jacobian[7] = 0;
			this.rows[0].jacobian[8] = 0;
			this.rows[0].jacobian[9] = 0;
			this.rows[0].jacobian[10] = r2.z;
			this.rows[0].jacobian[11] = -r2.y;

			this.rows[1].jacobian[6] = 0;
			this.rows[1].jacobian[7] = 1;
			this.rows[1].jacobian[8] = 0;
			this.rows[1].jacobian[9] = -r2.z;
			this.rows[1].jacobian[10] = 0;
			this.rows[1].jacobian[11] = r2.x;

			this.rows[2].jacobian[6] = 0;
			this.rows[2].jacobian[7] = 0;
			this.rows[2].jacobian[8] = 1;
			this.rows[2].jacobian[9] = r2.y;
			this.rows[2].jacobian[10] = -r2.x;
			this.rows[2].jacobian[11] = 0;
		} else {
			_tmp_vec3_2.copy( this.point_b );
		}

		var error = new Goblin.Vector3();

		// Linear correction
		error.subtractVectors( _tmp_vec3_1, _tmp_vec3_2 );
		error.scale( this.erp / time_delta  );
		this.rows[0].bias = error.x;
		this.rows[1].bias = error.y;
		this.rows[2].bias = error.z;

		// Rotation correction
		_tmp_quat4_1.invertQuaternion( this.object_b.rotation );
		_tmp_quat4_1.multiply( this.object_a.rotation );

		_tmp_quat4_2.invertQuaternion( this.rotation_difference );
		_tmp_quat4_2.multiply( _tmp_quat4_1 );
		// _tmp_quat4_2 is now the rotational error that needs to be corrected

		error.x = _tmp_quat4_2.x;
		error.y = _tmp_quat4_2.y;
		error.z = _tmp_quat4_2.z;
		error.scale( this.erp / time_delta );

		this.rows[3].bias = error.x;
		this.rows[4].bias = error.y;
		this.rows[5].bias = error.z;
	};
})( );
/**
* adds a drag force to associated objects
*
* @class DragForce
* @extends ForceGenerator
* @constructor
*/
Goblin.DragForce = function( drag_coefficient, squared_drag_coefficient ) {
	/**
	* drag coefficient
	*
	* @property drag_coefficient
	* @type {Number}
	* @default 0
	*/
	this.drag_coefficient = drag_coefficient || 0;

	/**
	* drag coefficient
	*
	* @property drag_coefficient
	* @type {Number}
	* @default 0
	*/
	this.squared_drag_coefficient = squared_drag_coefficient || 0;

	/**
	* whether or not the force generator is enabled
	*
	* @property enabled
	* @type {Boolean}
	* @default true
	*/
	this.enabled = true;

	/**
	* array of objects affected by the generator
	*
	* @property affected
	* @type {Array}
	* @default []
	* @private
	*/
	this.affected = [];
};
Goblin.DragForce.prototype.enable = Goblin.ForceGenerator.prototype.enable;
Goblin.DragForce.prototype.disable = Goblin.ForceGenerator.prototype.disable;
Goblin.DragForce.prototype.affect = Goblin.ForceGenerator.prototype.affect;
Goblin.DragForce.prototype.unaffect = Goblin.ForceGenerator.prototype.unaffect;
/**
* applies force to the associated objects
*
* @method applyForce
*/
Goblin.DragForce.prototype.applyForce = function() {
	if ( !this.enabled ) {
		return;
	}

	var i, affected_count, object, drag,
		force = _tmp_vec3_1;

	for ( i = 0, affected_count = this.affected.length; i < affected_count; i++ ) {
		object = this.affected[i];

		force.copy( object.linear_velocity );

		// Calculate the total drag coefficient.
		drag = force.length();
		drag = ( this.drag_coefficient * drag ) + ( this.squared_drag_coefficient * drag * drag );

		// Calculate the final force and apply it.
		force.normalize();
		force.scale( -drag );
		object.applyForce( force  );
	}
};
Goblin.RayIntersection = function() {
	this.object = null;
	this.point = new Goblin.Vector3();
	this.t = null;
    this.normal = new Goblin.Vector3();
};
<<<<<<< HEAD
=======
/**
 * @class BoxShape
 * @param half_width {Number} half width of the cube ( X axis )
 * @param half_height {Number} half height of the cube ( Y axis )
 * @param half_depth {Number} half depth of the cube ( Z axis )
 * @constructor
 */
Goblin.BoxShape = function( half_width, half_height, half_depth ) {
	/**
	 * Half width of the cube ( X axis )
	 *
	 * @property half_width
	 * @type {Number}
	 */
	this.half_width = half_width;

	/**
	 * Half height of the cube ( Y axis )
	 *
	 * @property half_height
	 * @type {Number}
	 */
	this.half_height = half_height;

	/**
	 * Half width of the cube ( Z axis )
	 *
	 * @property half_height
	 * @type {Number}
	 */
	this.half_depth = half_depth;

    this.aabb = new Goblin.AABB();
    this.calculateLocalAABB( this.aabb );
};

/**
 * Calculates this shape's local AABB and stores it in the passed AABB object
 *
 * @method calculateLocalAABB
 * @param aabb {AABB}
 */
Goblin.BoxShape.prototype.calculateLocalAABB = function( aabb ) {
    aabb.min.x = -this.half_width;
    aabb.min.y = -this.half_height;
    aabb.min.z = -this.half_depth;

    aabb.max.x = this.half_width;
    aabb.max.y = this.half_height;
    aabb.max.z = this.half_depth;
};

Goblin.BoxShape.prototype.getInertiaTensor = function( mass ) {
	var height_squared = this.half_height * this.half_height * 4,
		width_squared = this.half_width * this.half_width * 4,
		depth_squared = this.half_depth * this.half_depth * 4,
		element = 0.0833 * mass;
	return new Goblin.Matrix3(
		element * ( height_squared + depth_squared ), 0, 0,
		0, element * ( width_squared + depth_squared ), 0,
		0, 0, element * ( height_squared + width_squared )
	);
};

/**
 * Given `direction`, find the point in this body which is the most extreme in that direction.
 * This support point is calculated in world coordinates and stored in the second parameter `support_point`
 *
 * @method findSupportPoint
 * @param direction {vec3} direction to use in finding the support point
 * @param support_point {vec3} vec3 variable which will contain the supporting point after calling this method
 */
Goblin.BoxShape.prototype.findSupportPoint = function( direction, support_point ) {
	/*
	support_point = [
		sign( direction.x ) * half_width,
		sign( direction.y ) * half_height,
		sign( direction.z ) * half_depth
	]
	*/

	// Calculate the support point in the local frame
	if ( direction.x < 0 ) {
		support_point.x = -this.half_width;
	} else {
		support_point.x = this.half_width;
	}

	if ( direction.y < 0 ) {
		support_point.y = -this.half_height;
	} else {
		support_point.y = this.half_height;
	}

	if ( direction.z < 0 ) {
		support_point.z = -this.half_depth;
	} else {
		support_point.z = this.half_depth;
	}
};

/**
 * Checks if a ray segment intersects with the shape
 *
 * @method rayIntersect
 * @property start {vec3} start point of the segment
 * @property end {vec3} end point of the segment
 * @return {RayIntersection|null} if the segment intersects, a RayIntersection is returned, else `null`
 */
Goblin.BoxShape.prototype.rayIntersect = (function(){
	var direction = new Goblin.Vector3(),
		tmin, tmax,
		axis, ood, t1, t2, extent;

	return function( start, end ) {
		tmin = 0;

		direction.subtractVectors( end, start );
		tmax = direction.length();
		direction.scale( 1 / tmax ); // normalize direction

		for ( var i = 0; i < 3; i++ ) {
			axis = i === 0 ? 'x' : ( i === 1 ? 'y' : 'z' );
			extent = ( i === 0 ? this.half_width : (  i === 1 ? this.half_height : this.half_depth ) );

			if ( Math.abs( direction[axis] ) < Goblin.EPSILON ) {
				// Ray is parallel to axis
				if ( start[axis] < -extent || start[axis] > extent ) {
					return null;
				}
			}

            ood = 1 / direction[axis];
            t1 = ( -extent - start[axis] ) * ood;
            t2 = ( extent - start[axis] ) * ood;
            if ( t1 > t2  ) {
                ood = t1; // ood is a convenient temp variable as it's not used again
                t1 = t2;
                t2 = ood;
            }

            // Find intersection intervals
            tmin = Math.max( tmin, t1 );
            tmax = Math.min( tmax, t2 );

            if ( tmin > tmax ) {
                return null;
            }
		}

		var intersection = Goblin.ObjectPool.getObject( 'RayIntersection' );
		intersection.object = this;
		intersection.t = tmin;
		intersection.point.scaleVector( direction, tmin );
		intersection.point.add( start );

		// Find face normal
        var max = Infinity;
		for ( i = 0; i < 3; i++ ) {
			axis = i === 0 ? 'x' : ( i === 1 ? 'y' : 'z' );
			extent = ( i === 0 ? this.half_width : (  i === 1 ? this.half_height : this.half_depth ) );
			if ( extent - Math.abs( intersection.point[axis] ) < max ) {
				intersection.normal.x = intersection.normal.y = intersection.normal.z = 0;
				intersection.normal[axis] = intersection.point[axis] < 0 ? -1 : 1;
				max = extent - Math.abs( intersection.point[axis] );
			}
		}

		return intersection;
	};
})();
/**
 * @class CompoundShape
 * @constructor
 */
Goblin.CompoundShape = function() {
	this.child_shapes = [];

	this.aabb = new Goblin.AABB();
	this.calculateLocalAABB( this.aabb );
};

/**
 * Adds the child shape at `position` and `rotation` relative to the compound shape
 *
 * @method addChildShape
 * @param shape
 * @param position
 * @param rotation
 */
Goblin.CompoundShape.prototype.addChildShape = function( shape, position, rotation ) {
	this.child_shapes.push( new Goblin.CompoundShapeChild( shape, position, rotation ) );
	this.calculateLocalAABB( this.aabb );
};

/**
 * Calculates this shape's local AABB and stores it in the passed AABB object
 *
 * @method calculateLocalAABB
 * @param aabb {AABB}
 */
Goblin.CompoundShape.prototype.calculateLocalAABB = function( aabb ) {
	aabb.min.x = aabb.min.y = aabb.min.z = Infinity;
	aabb.max.x = aabb.max.y = aabb.max.z = -Infinity;

	var i, shape;

	for ( i = 0; i < this.child_shapes.length; i++ ) {
		shape = this.child_shapes[i];

		aabb.min.x = Math.min( aabb.min.x, shape.aabb.min.x );
		aabb.min.y = Math.min( aabb.min.y, shape.aabb.min.y );
		aabb.min.z = Math.min( aabb.min.z, shape.aabb.min.z );

		aabb.max.x = Math.max( aabb.max.x, shape.aabb.max.x );
		aabb.max.y = Math.max( aabb.max.y, shape.aabb.max.y );
		aabb.max.z = Math.max( aabb.max.z, shape.aabb.max.z );
	}
};

Goblin.CompoundShape.prototype.getInertiaTensor = function( mass ) {
	var tensor = new Goblin.Matrix3(),
		j = new Goblin.Matrix3(),
		i,
		child,
		child_tensor;
	tensor.identity();

	mass /= this.child_shapes.length;

	// Holds center of current tensor
	_tmp_vec3_1.x = _tmp_vec3_1.y = _tmp_vec3_1.z = 0;

	for ( i = 0; i < this.child_shapes.length; i++ ) {
		child = this.child_shapes[i];

		_tmp_vec3_1.subtract( child.position );

		j.e00 = mass * -( _tmp_vec3_1.y * _tmp_vec3_1.y + _tmp_vec3_1.z * _tmp_vec3_1.z );
		j.e10 = mass * _tmp_vec3_1.x * _tmp_vec3_1.y;
		j.e20 = mass * _tmp_vec3_1.x * _tmp_vec3_1.z;

		j.e01 = mass * _tmp_vec3_1.x * _tmp_vec3_1.y;
		j.e11 = mass * -( _tmp_vec3_1.x * _tmp_vec3_1.x + _tmp_vec3_1.z * _tmp_vec3_1.z );
		j.e21 = mass * _tmp_vec3_1.y * _tmp_vec3_1.z;

		j.e02 = mass * _tmp_vec3_1.x * _tmp_vec3_1.z;
		j.e12 = mass * _tmp_vec3_1.y * _tmp_vec3_1.z;
		j.e22 = mass * -( _tmp_vec3_1.x * _tmp_vec3_1.x + _tmp_vec3_1.y * _tmp_vec3_1.y );

		_tmp_mat3_1.fromMatrix4( child.transform );
		child_tensor = child.shape.getInertiaTensor( mass );
		_tmp_mat3_1.transposeInto( _tmp_mat3_2 );
		_tmp_mat3_1.multiply( child_tensor );
		_tmp_mat3_1.multiply( _tmp_mat3_2 );

		tensor.e00 += _tmp_mat3_1.e00 + j.e00;
		tensor.e10 += _tmp_mat3_1.e10 + j.e10;
		tensor.e20 += _tmp_mat3_1.e20 + j.e20;
		tensor.e01 += _tmp_mat3_1.e01 + j.e01;
		tensor.e11 += _tmp_mat3_1.e11 + j.e11;
		tensor.e21 += _tmp_mat3_1.e21 + j.e21;
		tensor.e02 += _tmp_mat3_1.e02 + j.e02;
		tensor.e12 += _tmp_mat3_1.e12 + j.e12;
		tensor.e22 += _tmp_mat3_1.e22 + j.e22;
	}

	return tensor;
};

/**
 * Checks if a ray segment intersects with the shape
 *
 * @method rayIntersect
 * @property ray_start {vec3} start point of the segment
 * @property ray_end {vec3} end point of the segment
 * @return {RayIntersection|null} if the segment intersects, a RayIntersection is returned, else `null`
 */
Goblin.CompoundShape.prototype.rayIntersect = (function(){
	var tSort = function( a, b ) {
		if ( a.t < b.t ) {
			return -1;
		} else if ( a.t > b.t ) {
			return 1;
		} else {
			return 0;
		}
	};
	return function( ray_start, ray_end ) {
		var intersections = [],
			local_start = new Goblin.Vector3(),
			local_end = new Goblin.Vector3(),
			intersection,
			i, child;

		for ( i = 0; i < this.child_shapes.length; i++ ) {
			child = this.child_shapes[i];

			child.transform_inverse.transformVector3Into( ray_start, local_start );
			child.transform_inverse.transformVector3Into( ray_end, local_end );

			intersection = child.shape.rayIntersect( local_start, local_end );
			if ( intersection != null ) {
				intersection.object = this; // change from the shape to the body
				child.transform.transformVector3( intersection.point ); // transform child's local coordinates to the compound's coordinates
				intersections.push( intersection );
			}
		}

		intersections.sort( tSort );
		return intersections[0] || null;
	};
})();
>>>>>>> bcef12f2
/**
 * @class CompoundShapeChild
 * @constructor
 */
Goblin.CompoundShapeChild = function( shape, position, rotation ) {
	this.shape = shape;

	this.position = new Goblin.Vector3( position.x, position.y, position.z );
	this.rotation = new Goblin.Quaternion( rotation.x, rotation.y, rotation.z, rotation.w );

	this.transform = new Goblin.Matrix4();
	this.transform_inverse = new Goblin.Matrix4();
	this.transform.makeTransform( this.rotation, this.position );
	this.transform.invertInto( this.transform_inverse );

	this.aabb = new Goblin.AABB();
	this.aabb.transform( this.shape.aabb, this.transform );
};
/**
 * @class ConeShape
 * @param radius {Number} radius of the cylinder
 * @param half_height {Number} half height of the cylinder
 * @constructor
 */
Goblin.ConeShape = function( radius, half_height ) {
	/**
	 * radius of the cylinder
	 *
	 * @property radius
	 * @type {Number}
	 */
	this.radius = radius;

	/**
	 * half height of the cylinder
	 *
	 * @property half_height
	 * @type {Number}
	 */
	this.half_height = half_height;

    this.aabb = new Goblin.AABB();
    this.calculateLocalAABB( this.aabb );

    /**
     * sin of the cone's angle
     *
     * @property _sinagle
     * @type {Number}
     * @private
     */
	this._sinangle = this.radius / Math.sqrt( this.radius * this.radius + Math.pow( 2 * this.half_height, 2 ) );

    /**
     * cos of the cone's angle
     *
     * @property _cosangle
     * @type {Number}
     * @private
     */
    this._cosangle = Math.cos( Math.asin( this._sinangle ) );
};

/**
 * Calculates this shape's local AABB and stores it in the passed AABB object
 *
 * @method calculateLocalAABB
 * @param aabb {AABB}
 */
Goblin.ConeShape.prototype.calculateLocalAABB = function( aabb ) {
    aabb.min.x = aabb.min.z = -this.radius;
    aabb.min.y = -this.half_height;

    aabb.max.x = aabb.max.z = this.radius;
    aabb.max.y = this.half_height;
};

Goblin.ConeShape.prototype.getInertiaTensor = function( mass ) {
	var element = 0.1 * mass * Math.pow( this.half_height * 2, 2 ) + 0.15 * mass * this.radius * this.radius;

	return new Goblin.Matrix3(
		element, 0, 0,
		0, 0.3 * mass * this.radius * this.radius, 0,
		0, 0, element
	);
};

/**
 * Given `direction`, find the point in this body which is the most extreme in that direction.
 * This support point is calculated in world coordinates and stored in the second parameter `support_point`
 *
 * @method findSupportPoint
 * @param direction {vec3} direction to use in finding the support point
 * @param support_point {vec3} vec3 variable which will contain the supporting point after calling this method
 */
Goblin.ConeShape.prototype.findSupportPoint = function( direction, support_point ) {
	// Calculate the support point in the local frame
	//var w = direction - ( direction.y )
	var sigma = Math.sqrt( direction.x * direction.x + direction.z * direction.z );

	if ( direction.y > direction.length() * this._sinangle ) {
		support_point.x = support_point.z = 0;
		support_point.y = this.half_height;
	} else if ( sigma > 0 ) {
		var r_s = this.radius / sigma;
		support_point.x = r_s * direction.x;
		support_point.y = -this.half_height;
		support_point.z = r_s * direction.z;
	} else {
		support_point.x = support_point.z = 0;
		support_point.y = -this.half_height;
	}
};

/**
 * Checks if a ray segment intersects with the shape
 *
 * @method rayIntersect
 * @property start {vec3} start point of the segment
 * @property end {vec3{ end point of the segment
 * @return {RayIntersection|null} if the segment intersects, a RayIntersection is returned, else `null`
 */
Goblin.ConeShape.prototype.rayIntersect = (function(){
    var direction = new Goblin.Vector3(),
        length,
        p1 = new Goblin.Vector3(),
        p2 = new Goblin.Vector3(),
		normal1 = new Goblin.Vector3(),
		normal2 = new Goblin.Vector3();

    return function( start, end ) {
        direction.subtractVectors( end, start );
        length = direction.length();
        direction.scale( 1 / length  ); // normalize direction

        var t1, t2;

        // Check for intersection with cone base
		p1.x = p1.y = p1.z = 0;
        t1 = this._rayIntersectBase( start, end, p1, normal1 );

        // Check for intersection with cone shape
		p2.x = p2.y = p2.z = 0;
        t2 = this._rayIntersectCone( start, direction, length, p2, normal2 );

        var intersection;

        if ( !t1 && !t2 ) {
            return null;
        } else if ( !t2 || ( t1 &&  t1 < t2 ) ) {
            intersection = Goblin.ObjectPool.getObject( 'RayIntersection' );
            intersection.object = this;
			intersection.t = t1;
            intersection.point.copy( p1 );
			intersection.normal.copy( normal1 );
            return intersection;
        } else if ( !t1 || ( t2 && t2 < t1 ) ) {
            intersection = Goblin.ObjectPool.getObject( 'RayIntersection' );
            intersection.object = this;
			intersection.t = t2;
            intersection.point.copy( p2 );
			intersection.normal.copy( normal2 );
            return intersection;
        }

        return null;
    };
})();

Goblin.ConeShape.prototype._rayIntersectBase = (function(){
    var _normal = new Goblin.Vector3( 0, -1, 0 ),
        ab = new Goblin.Vector3(),
        _start = new Goblin.Vector3(),
        _end = new Goblin.Vector3(),
        t;

    return function( start, end, point, normal ) {
        _start.x = start.x;
        _start.y = start.y + this.half_height;
        _start.z = start.z;

        _end.x = end.x;
        _end.y = end.y + this.half_height;
        _end.z = end.z;

        ab.subtractVectors( _end, _start );
        t = -_normal.dot( _start ) / _normal.dot( ab );

        if ( t < 0 || t > 1 ) {
            return null;
        }

        point.scaleVector( ab, t );
        point.add( start );

        if ( point.x * point.x + point.z * point.z > this.radius * this.radius ) {
            return null;
        }

		normal.x = normal.z = 0;
		normal.y = -1;

<<<<<<< HEAD
Goblin.CompoundShape.prototype.getInertiaTensor = function( mass ) {
	var tensor = new Goblin.Matrix3(),
		j = new Goblin.Matrix3(),
		i,
		child,
		child_tensor;
=======
        return t * ab.length();
    };
})();
>>>>>>> bcef12f2

/**
 * Checks if a ray segment intersects with the cone definition
 *
 * @method _rayIntersectCone
 * @property start {vec3} start point of the segment
 * @property direction {vec3} normalized direction vector of the segment, from `start`
 * @property length {Number} segment length
 * @property point {vec3} (out) location of intersection
 * @private
 * @return {vec3|null} if the segment intersects, point where the segment intersects the cone, else `null`
 */
Goblin.ConeShape.prototype._rayIntersectCone = (function(){
    var _point = new Goblin.Vector3();

    return function( start, direction, length, point, normal ) {
        var A = new Goblin.Vector3( 0, -1, 0 );

        var AdD = A.dot( direction ),
            cosSqr = this._cosangle * this._cosangle;

        var E = new Goblin.Vector3();
        E.x = start.x;
        E.y = start.y - this.half_height;
        E.z = start.z;

        var AdE = A.dot( E ),
            DdE = direction.dot( E ),
            EdE = E.dot( E ),
            c2 = AdD * AdD - cosSqr,
            c1 = AdD * AdE - cosSqr * DdE,
            c0 = AdE * AdE - cosSqr * EdE,
            dot, t, tmin = null;

        if ( Math.abs( c2 ) >= Goblin.EPSILON ) {
            var discr = c1 * c1 - c0 * c2;
			if ( discr < -Goblin.EPSILON ) {
                return null;
            } else if ( discr > Goblin.EPSILON ) {
                var root = Math.sqrt( discr ),
                    invC2 = 1 / c2;

                t = ( -c1 - root ) * invC2;
                if ( t >= 0 && t <= length ) {
                    _point.scaleVector( direction, t );
                    _point.add( start );
                    E.y = _point.y - this.half_height;
                    dot = E.dot( A );
                    if ( dot >= 0 ) {
                        tmin = t;
                        point.copy( _point );
                    }
                }

                t = ( -c1 + root ) * invC2;
                if ( t >= 0 && t <= length ) {
                    if ( tmin == null || t < tmin ) {
                        _point.scaleVector( direction, t );
                        _point.add( start );
                        E.y = _point.y - this.half_height;
                        dot = E.dot( A );
                        if ( dot >= 0 ) {
                            tmin = t;
                            point.copy( _point );
                        }
                    }
                }

                if ( tmin == null ) {
                    return null;
                }
                tmin /= length;
            } else {
                t = -c1 / c2;
                _point.scaleVector( direction, t );
                _point.add( start );
                E.y = _point.y - this.half_height;
                dot = E.dot( A );
                if ( dot < 0 ) {
                    return null;
                }

                // Verify segment reaches _point
                _tmp_vec3_1.subtractVectors( _point, start );
                if ( _tmp_vec3_1.lengthSquared() > length * length ) {
                    return null;
                }

                tmin = t / length;
                point.copy( _point );
            }
        } else if ( Math.abs( c1 ) >= Goblin.EPSILON ) {
            t = 0.5 * c0 / c1;
            _point.scaleVector( direction, t );
            _point.add( start );
            E.y = _point.y - this.half_height;
            dot = E.dot( A );
            if ( dot < 0 ) {
                return null;
            }
            tmin = t;
            point.copy( _point );
        } else {
            return null;
        }

        if ( point.y < -this.half_height ) {
            return null;
        }

		// Compute normal
		normal.x = point.x;
		normal.y = 0;
		normal.z = point.z;
		normal.normalize();

		normal.x *= ( this.half_height * 2 ) / this.radius;
		normal.y = this.radius / ( this.half_height * 2 );
		normal.z *= ( this.half_height * 2 ) / this.radius;
		normal.normalize();

        return tmin * length;
    };
})();
/**
 * @class ConvexShape
 * @param vertices {Array<vec3>} array of vertices composing the convex hull
 * @constructor
 */
Goblin.ConvexShape = function( vertices ) {
	/**
	 * vertices composing the convex hull
	 *
	 * @property vertices
	 * @type {Array<vec3>}
	 */
	this.vertices = [];

	/**
	 * faces composing the convex hull
	 * @type {Array}
	 */
	this.faces = [];

	/**
	 * the convex hull's volume
	 * @property volume
	 * @type {number}
	 */
	this.volume = 0;

	/**
	 * coordinates of the hull's COM
	 * @property center_of_mass
	 * @type {vec3}
	 */
	this.center_of_mass = new Goblin.Vector3();

	/**
	 * used in computing the convex hull's center of mass & volume
	 * @property _intergral
	 * @type {Float32Array}
	 * @private
	 */
	this._integral = new Float32Array( 10 );

	this.process( vertices );

	this.aabb = new Goblin.AABB();
	this.calculateLocalAABB( this.aabb );
};

Goblin.ConvexShape.prototype.process = function( vertices ) {
	// Find two points furthest apart on X axis
	var candidates = vertices.slice(),
		min_point = null,
		max_point = null;

	for ( var i = 0; i < candidates.length; i++ ) {
		var vertex = candidates[i];

		if ( min_point == null || min_point.x > vertex.x ) {
			min_point = vertex;
		}
		if ( max_point == null || max_point.x > vertex.x ) {
			max_point = vertex;
		}
	}
	if ( min_point === max_point ) {
		max_point = vertices[0] === min_point ? vertices[1] : vertices[0];
	}

	// Initial 1-simplex
	var point_a = min_point,
		point_b = max_point;
	candidates.splice( candidates.indexOf( point_a ), 1 );
	candidates.splice( candidates.indexOf( point_b ), 1 );

	// Find the point most distant from the line to construct the 2-simplex
	var distance = -Infinity,
		furthest_idx = null,
		candidate, candidate_distance;

	for ( i = 0; i < candidates.length; i++ ) {
		candidate = candidates[i];
		candidate_distance = Goblin.GeometryMethods.findSquaredDistanceFromSegment( candidate, point_a, point_b );
		if ( candidate_distance > distance ) {
			distance = candidate_distance;
			furthest_idx = i;
		}
	}
	var point_c = candidates[furthest_idx];
	candidates.splice( furthest_idx, 1 );

	// Fourth point of the 3-simplex is the one furthest away from the 2-simplex
	_tmp_vec3_1.subtractVectors( point_b, point_a );
	_tmp_vec3_2.subtractVectors( point_c, point_a );
	_tmp_vec3_1.cross( _tmp_vec3_2 ); // _tmp_vec3_1 is the normal of the 2-simplex

	distance = -Infinity;
	furthest_idx = null;

	for ( i = 0; i < candidates.length; i++ ) {
		candidate = candidates[i];
		candidate_distance = Math.abs( _tmp_vec3_1.dot( candidate ) );
		if ( candidate_distance > distance ) {
			distance = candidate_distance;
			furthest_idx = i;
		}
	}
	var point_d = candidates[furthest_idx];
	candidates.splice( furthest_idx, 1 );

	// If `point_d` is on the front side of `abc` then flip to `cba`
	if ( _tmp_vec3_1.dot( point_d ) > 0 ) {
		var tmp_point = point_a;
		point_a = point_c;
		point_c = tmp_point;
	}

	// We have our starting tetrahedron, rejoice
	// Now turn that into a polyhedron
	var polyhedron = new Goblin.GjkEpa.Polyhedron({ points:[
		{ point: point_c }, { point: point_b }, { point: point_a }, { point: point_d }
	]});

	// Add the rest of the points
	for ( i = 0; i < candidates.length; i++ ) {
		// We are going to lie and tell the polyhedron that its closest face is any of the faces which can see the candidate
		polyhedron.closest_face = null;
		for ( var j = 0; j < polyhedron.faces.length; j++ ) {
			if ( polyhedron.faces[j].active === true && polyhedron.faces[j].classifyVertex( { point: candidates[i] } ) > 0 ) {
				polyhedron.closest_face = j;
				break;
			}
		}
		if ( polyhedron.closest_face == null ) {
			// This vertex is already contained by the existing hull, ignore
			continue;
		}
		polyhedron.addVertex( { point: candidates[i] } );
	}

	this.faces = polyhedron.faces.filter(function( face ){
		return face.active;
	});

	// find all the vertices & edges which make up the convex hull
	var convexshape = this;
	
	this.faces.forEach(function( face ){
		// If we haven't already seen these vertices then include them
		var a = face.a.point,
			b = face.b.point,
			c = face.c.point,
			ai = convexshape.vertices.indexOf( a ),
			bi = convexshape.vertices.indexOf( b ),
			ci = convexshape.vertices.indexOf( c );

		// Include vertices if they are new
		if ( ai === -1 ) {
			convexshape.vertices.push( a );
		}
		if ( bi === -1 ) {
			convexshape.vertices.push( b );
		}
		if ( ci === -1 ) {
			convexshape.vertices.push( c );
		}
	});

	this.computeVolume( this.faces );
};

/**
 * Calculates this shape's local AABB and stores it in the passed AABB object
 *
 * @method calculateLocalAABB
 * @param aabb {AABB}
 */
Goblin.ConvexShape.prototype.calculateLocalAABB = function( aabb ) {
	aabb.min.x = aabb.min.y = aabb.min.z = 0;
	aabb.max.x = aabb.max.y = aabb.max.z = 0;

	for ( var i = 0; i < this.vertices.length; i++ ) {
		aabb.min.x = Math.min( aabb.min.x, this.vertices[i].x );
		aabb.min.y = Math.min( aabb.min.y, this.vertices[i].y );
		aabb.min.z = Math.min( aabb.min.z, this.vertices[i].z );

		aabb.max.x = Math.max( aabb.max.x, this.vertices[i].x );
		aabb.max.y = Math.max( aabb.max.y, this.vertices[i].y );
		aabb.max.z = Math.max( aabb.max.z, this.vertices[i].z );
	}
};

Goblin.ConvexShape.prototype.computeVolume = (function(){
	var origin = { point: new Goblin.Vector3() },
		output = new Float32Array( 6 ),
		macro = function( a, b, c ) {
			var temp0 = a + b,
				temp1 = a * a,
				temp2 = temp1 + b * temp0;

			output[0] = temp0 + c;
			output[1] = temp2 + c * output[0];
			output[2] = a * temp1 + b * temp2 + c * output[1];
			output[3] = output[1] + a * ( output[0] + a );
			output[4] = output[1] + b * ( output[0] + b );
			output[5] = output[1] + c * ( output[0] + c );
		};

	return function( faces ) {
		for ( var i = 0; i < faces.length; i++ ) {
			var face = faces[i],
				v0 = face.a.point,
				v1 = face.b.point,
				v2 = face.c.point;

			var a1 = v1.x - v0.x,
				b1 = v1.y - v0.y,
				c1 = v1.z - v0.z,
				a2 = v2.x - v0.x,
				b2 = v2.y - v0.y,
				c2 = v2.z - v0.z,
				d0 = b1 * c2 - b2 * c1,
				d1 = a2 * c1 - a1 * c2,
				d2 = a1 * b2 - a2 * b1;

			macro( v0.x, v1.x, v2.x );
			var f1x = output[0],
				f2x = output[1],
				f3x = output[2],
				g0x = output[3],
				g1x = output[4],
				g2x = output[5];

			macro( v0.y, v1.y, v2.y );
			var f1y = output[0],
				f2y = output[1],
				f3y = output[2],
				g0y = output[3],
				g1y = output[4],
				g2y = output[5];

			macro( v0.z, v1.z, v2.z );
			var f1z = output[0],
				f2z = output[1],
				f3z = output[2],
				g0z = output[3],
				g1z = output[4],
				g2z = output[5];

			var contributor = face.classifyVertex( origin ) > 0 ? -1 : 1;

			this._integral[0] += contributor * d0 * f1x;
			this._integral[1] += contributor * d0 * f2x;
			this._integral[2] += contributor * d1 * f2y;
			this._integral[3] += contributor * d2 * f2z;
			this._integral[4] += contributor * d0 * f3x;
			this._integral[5] += contributor * d1 * f3y;
			this._integral[6] += contributor * d2 * f3z;
			this._integral[7] += contributor * d0 * ( v0.y * g0x + v1.y * g1x + v2.y * g2x );
			this._integral[8] += contributor * d1 * ( v0.z * g0y + v1.z * g1y + v2.z * g2y );
			this._integral[9] += contributor * d2 * ( v0.x * g0z + v1.x * g1z + v2.x * g2z );
		}

		this._integral[0] *= 1 / 6;
		this._integral[1] *= 1 / 24;
		this._integral[2] *= 1 / 24;
		this._integral[3] *= 1 / 24;
		this._integral[4] *= 1 / 60;
		this._integral[5] *= 1 / 60;
		this._integral[6] *= 1 / 60;
		this._integral[7] *= 1 / 120;
		this._integral[8] *= 1 / 120;
		this._integral[9] *= 1 / 120;

		this.volume = this._integral[0];

		this.center_of_mass.x = this._integral[1] / this.volume;
		this.center_of_mass.y = this._integral[2] / this.volume;
		this.center_of_mass.z = this._integral[3] / this.volume;
	};
})();

Goblin.ConvexShape.prototype.getInertiaTensor = (function(){
	return function( mass ) {
		var	inertia_tensor = new Goblin.Matrix3();
		mass /= this.volume;

		inertia_tensor.e00 = ( this._integral[5] + this._integral[6] ) * mass;
		inertia_tensor.e11 = ( this._integral[4] + this._integral[6] ) * mass;
		inertia_tensor.e22 = ( this._integral[4] + this._integral[5] ) * mass;
		inertia_tensor.e10 = inertia_tensor.e01 = -this._integral[7] * mass; //xy
		inertia_tensor.e21 = inertia_tensor.e12 = -this._integral[8] * mass; //yz
		inertia_tensor.e20 = inertia_tensor.e02 = -this._integral[9] * mass; //xz

		inertia_tensor.e00 -= mass * ( this.center_of_mass.y * this.center_of_mass.y + this.center_of_mass.z * this.center_of_mass.z );
		inertia_tensor.e11 -= mass * ( this.center_of_mass.x * this.center_of_mass.x + this.center_of_mass.z * this.center_of_mass.z );
		inertia_tensor.e22 -= mass * ( this.center_of_mass.x * this.center_of_mass.x + this.center_of_mass.y * this.center_of_mass.y );

		inertia_tensor.e10 += mass * this.center_of_mass.x * this.center_of_mass.y;
		inertia_tensor.e01 += mass * this.center_of_mass.x * this.center_of_mass.y;

		inertia_tensor.e21 += mass * this.center_of_mass.y * this.center_of_mass.z;
		inertia_tensor.e12 += mass * this.center_of_mass.y * this.center_of_mass.z;

		inertia_tensor.e20 += mass * this.center_of_mass.x * this.center_of_mass.z;
		inertia_tensor.e02 += mass * this.center_of_mass.x * this.center_of_mass.z;

		return inertia_tensor;
	};
})();

/**
 * Given `direction`, find the point in this body which is the most extreme in that direction.
 * This support point is calculated in world coordinates and stored in the second parameter `support_point`
 *
 * @method findSupportPoint
 * @param direction {vec3} direction to use in finding the support point
 * @param support_point {vec3} vec3 variable which will contain the supporting point after calling this method
 */
Goblin.ConvexShape.prototype.findSupportPoint = function( direction, support_point ) {
	var best,
		best_dot = -Infinity,
		dot;

	for ( var i = 0; i < this.vertices.length; i++ ) {
		dot = this.vertices[i].dot( direction );
		if ( dot > best_dot ) {
			best_dot = dot;
			best = i;
		}
	}

	support_point.copy( this.vertices[best] );
};

/**
 * Checks if a ray segment intersects with the shape
 *
 * @method rayIntersect
 * @property start {vec3} start point of the segment
 * @property end {vec3{ end point of the segment
 * @return {RayIntersection|null} if the segment intersects, a RayIntersection is returned, else `null`
 */
Goblin.ConvexShape.prototype.rayIntersect = (function(){
	var direction = new Goblin.Vector3(),
		ab = new Goblin.Vector3(),
		ac = new Goblin.Vector3(),
		q = new Goblin.Vector3(),
		s = new Goblin.Vector3(),
		r = new Goblin.Vector3(),
		b = new Goblin.Vector3(),
		u = new Goblin.Vector3(),
		tmin, tmax;

	return function( start, end ) {
		tmin = 0;

		direction.subtractVectors( end, start );
		tmax = direction.length();
		direction.scale( 1 / tmax ); // normalize direction

		for ( var i = 0; i < this.faces.length; i++  ) {
			var face = this.faces[i];

			ab.subtractVectors( face.b.point, face.a.point );
			ac.subtractVectors( face.c.point, face.a.point );
			q.crossVectors( direction, ac );
			var a = ab.dot( q );

			if ( a < Goblin.EPSILON ) {
				// Ray does not point at face
				continue;
			}

			var f = 1 / a;
			s.subtractVectors( start, face.a.point );

			var u = f * s.dot( q );
			if ( u < 0 ) {
				// Ray does not intersect face
				continue;
			}

			r.crossVectors( s, ab );
			var v = f * direction.dot( r );
			if ( v < 0 || u + v > 1 ) {
				// Ray does not intersect face
				continue;
			}

			var t = f * ac.dot( r );
			if ( t < tmin || t > tmax ) {
				// ray segment does not intersect face
				continue;
			}

			// Segment intersects the face, find from `t`
			var intersection = Goblin.ObjectPool.getObject( 'RayIntersection' );
			intersection.object = this;
			intersection.t = t;
			intersection.point.scaleVector( direction, t );
			intersection.point.add( start );
			intersection.normal.copy( face.normal );

			// A convex object can have only one intersection with a line, we're done
			return intersection;
		}

		// No intersection found
		return null;
	};
})();
/**
 * @class CylinderShape
 * @param radius {Number} radius of the cylinder
 * @param half_height {Number} half height of the cylinder
 * @constructor
 */
Goblin.CylinderShape = function( radius, half_height ) {
	/**
	 * radius of the cylinder
	 *
	 * @property radius
	 * @type {Number}
	 */
	this.radius = radius;

	/**
	 * half height of the cylinder
	 *
	 * @property half_height
	 * @type {Number}
	 */
	this.half_height = half_height;

    this.aabb = new Goblin.AABB();
    this.calculateLocalAABB( this.aabb );
};

/**
 * Calculates this shape's local AABB and stores it in the passed AABB object
 *
 * @method calculateLocalAABB
 * @param aabb {AABB}
 */
Goblin.CylinderShape.prototype.calculateLocalAABB = function( aabb ) {
    aabb.min.x = aabb.min.z = -this.radius;
    aabb.min.y = -this.half_height;

    aabb.max.x = aabb.max.z = this.radius;
    aabb.max.y = this.half_height;
};

Goblin.CylinderShape.prototype.getInertiaTensor = function( mass ) {
	var element = 0.0833 * mass * ( 3 * this.radius * this.radius + ( this.half_height + this.half_height ) * ( this.half_height + this.half_height ) );

	return new Goblin.Matrix3(
		element, 0, 0,
		0, 0.5 * mass * this.radius * this.radius, 0,
		0, 0, element
	);
};

/**
 * Given `direction`, find the point in this body which is the most extreme in that direction.
 * This support point is calculated in world coordinates and stored in the second parameter `support_point`
 *
 * @method findSupportPoint
 * @param direction {vec3} direction to use in finding the support point
 * @param support_point {vec3} vec3 variable which will contain the supporting point after calling this method
 */
Goblin.CylinderShape.prototype.findSupportPoint = function( direction, support_point ) {
	// Calculate the support point in the local frame
	if ( direction.y < 0 ) {
		support_point.y = -this.half_height;
	} else {
		support_point.y = this.half_height;
	}

	if ( direction.x === 0 && direction.z === 0 ) {
		support_point.x = support_point.z = 0;
	} else {
		var sigma = Math.sqrt( direction.x * direction.x + direction.z * direction.z ),
			r_s = this.radius / sigma;
		support_point.x = r_s * direction.x;
		support_point.z = r_s * direction.z;
	}
};

/**
 * Checks if a ray segment intersects with the shape
 *
 * @method rayIntersect
 * @property start {vec3} start point of the segment
 * @property end {vec3{ end point of the segment
 * @return {RayIntersection|null} if the segment intersects, a RayIntersection is returned, else `null`
 */
Goblin.CylinderShape.prototype.rayIntersect = (function(){
	var p = new Goblin.Vector3(),
		q = new Goblin.Vector3();

	return function ( start, end ) {
		p.y = this.half_height;
		q.y = -this.half_height;

		var d = new Goblin.Vector3();
		d.subtractVectors( q, p );

		var m = new Goblin.Vector3();
		m.subtractVectors( start, p );

		var n = new Goblin.Vector3();
		n.subtractVectors( end, start );

		var md = m.dot( d ),
			nd = n.dot( d ),
			dd = d.dot( d );

		// Test if segment fully outside either endcap of cylinder
		if ( md < 0 && md + nd < 0 ) {
			return null; // Segment outside 'p' side of cylinder
		}
		if ( md > dd && md + nd > dd ) {
			return null; // Segment outside 'q' side of cylinder
		}

		var nn = n.dot( n ),
			mn = m.dot( n ),
			a = dd * nn - nd * nd,
			k = m.dot( m ) - this.radius * this.radius,
			c = dd * k - md * md,
			t, t0;

		if ( Math.abs( a ) < Goblin.EPSILON ) {
			// Segment runs parallel to cylinder axis
			if ( c > 0 ) {
				return null; // 'a' and thus the segment lie outside cylinder
			}

			// Now known that segment intersects cylinder; figure out how it intersects
			if ( md < 0 ) {
				t = -mn / nn; // Intersect segment against 'p' endcap
			} else if ( md > dd ) {
				t = (nd - mn) / nn; // Intersect segment against 'q' endcap
			} else {
				t = 0; // 'a' lies inside cylinder
			}
		} else {
			var b = dd * mn - nd * md,
				discr = b * b - a * c;

			if ( discr < 0 ) {
				return null; // No real roots; no intersection
			}

			t0 = t = ( -b - Math.sqrt( discr ) ) / a;

			if ( md + t * nd < 0 ) {
				// Intersection outside cylinder on 'p' side
				if ( nd <= 0 ) {
					return null; // Segment pointing away from endcap
				}
				t = -md / nd;
				// Keep intersection if Dot(S(t) - p, S(t) - p) <= r^2
				if ( k + t * ( 2 * mn + t * nn ) <= 0 ) {
					t0 = t;
				} else {
					return null;
				}
			} else if ( md + t * nd > dd ) {
				// Intersection outside cylinder on 'q' side
				if ( nd >= 0 ) {
					return null; // Segment pointing away from endcap
				}
				t = ( dd - md ) / nd;
				// Keep intersection if Dot(S(t) - q, S(t) - q) <= r^2
				if ( k + dd - 2 * md + t * ( 2 * ( mn - nd ) + t * nn ) <= 0 ) {
					t0 = t;
				} else {
					return null;
				}
			}
			t = t0;

			// Intersection if segment intersects cylinder between the end-caps
			if ( t < 0 || t > 1 ) {
				return null;
			}
		}

		// Segment intersects cylinder between the endcaps; t is correct
		var intersection = Goblin.ObjectPool.getObject( 'RayIntersection' );
		intersection.object = this;
		intersection.t = t * n.length();
		intersection.point.scaleVector( n, t );
		intersection.point.add( start );

		if ( Math.abs( intersection.point.y - this.half_height ) <= Goblin.EPSILON ) {
			intersection.normal.x = intersection.normal.z = 0;
			intersection.normal.y = intersection.point.y < 0 ? -1 : 1;
		} else {
			intersection.normal.y = 0;
			intersection.normal.x = intersection.point.x;
			intersection.normal.z = intersection.point.z;
			intersection.normal.scale( 1 / this.radius );
		}

		return intersection;
	};
})( );
/**
 * @class MeshShape
 * @param vertices {Array<Vector3>} vertices comprising the mesh
 * @param faces {Array<Number>} array of indices indicating which vertices compose a face; faces[0..2] represent the first face, faces[3..5] are the second, etc
 * @constructor
 */
Goblin.MeshShape = function( vertices, faces ) {
	this.vertices = vertices;

	this.triangles = [];
	for ( var i = 0; i < faces.length; i += 3 ) {
		this.triangles.push( new Goblin.TriangleShape( vertices[faces[i]], vertices[faces[i+1]], vertices[faces[i+2]] ) );
	}

	/**
	 * the convex mesh's volume
	 * @property volume
	 * @type {number}
	 */
	this.volume = 0;

	/**
	 * coordinates of the mesh's COM
	 * @property center_of_mass
	 * @type {vec3}
	 */
	this.center_of_mass = new Goblin.Vector3();

	/**
	 * used in computing the mesh's center of mass & volume
	 * @property _intergral
	 * @type {Float32Array}
	 * @private
	 */
	this._integral = new Float32Array( 10 );

	this.hierarchy = new Goblin.BVH( this.triangles ).tree;

	var polygon_faces = this.triangles.map(
		function( triangle ) {
			return new Goblin.GjkEpa.Face(
				null,
				{ point: triangle.a },
				{ point: triangle.b },
				{ point: triangle.c }
			);
		}
	);

	Goblin.ConvexShape.prototype.computeVolume.call( this, polygon_faces );

	this.aabb = new Goblin.AABB();
	this.calculateLocalAABB( this.aabb );
};

/**
 * Calculates this shape's local AABB and stores it in the passed AABB object
 *
 * @method calculateLocalAABB
 * @param aabb {AABB}
 */
Goblin.MeshShape.prototype.calculateLocalAABB = function( aabb ) {
	aabb.min.x = aabb.min.y = aabb.min.z = 0;
	aabb.max.x = aabb.max.y = aabb.max.z = 0;

	for ( var i = 0; i < this.vertices.length; i++ ) {
		aabb.min.x = Math.min( aabb.min.x, this.vertices[i].x );
		aabb.min.y = Math.min( aabb.min.y, this.vertices[i].y );
		aabb.min.z = Math.min( aabb.min.z, this.vertices[i].z );

		aabb.max.x = Math.max( aabb.max.x, this.vertices[i].x );
		aabb.max.y = Math.max( aabb.max.y, this.vertices[i].y );
		aabb.max.z = Math.max( aabb.max.z, this.vertices[i].z );
	}
};

Goblin.MeshShape.prototype.getInertiaTensor = function( mass ) {
	return Goblin.ConvexShape.prototype.getInertiaTensor.call( this, mass );
};

/**
 * noop
 *
 * @method findSupportPoint
 * @param direction {vec3} direction to use in finding the support point
 * @param support_point {vec3} vec3 variable which will contain the supporting point after calling this method
 */
Goblin.MeshShape.prototype.findSupportPoint = function( direction, support_point ) {
	return; // MeshShape isn't convex so it cannot be used directly in GJK
};

/**
 * Checks if a ray segment intersects with the shape
 *
 * @method rayIntersect
 * @property start {vec3} start point of the segment
 * @property end {vec3} end point of the segment
 * @return {RayIntersection|null} if the segment intersects, a RayIntersection is returned, else `null`
 */
Goblin.MeshShape.prototype.rayIntersect = (function(){
	var intersections = [],
		tSort = function( a, b ) {
			if ( a.t < b.t ) {
				return -1;
			} else if ( a.t > b.t ) {
				return 1;
			} else {
				return 0;
			}
		};

	return function( start, end ) {
		// Traverse the BVH and return the closest point of contact, if any
		var nodes = [ this.hierarchy ],
			node;
		intersections.length = 0;

		var count = 0;
		while ( nodes.length > 0 ) {
			count++;
			node = nodes.shift();

			if ( node.aabb.testRayIntersect( start, end ) ) {
				// Ray intersects this node's AABB
				if ( node.isLeaf() ) {
					var intersection = node.object.rayIntersect( start, end );
					if ( intersection != null ) {
						intersections.push( intersection );
					}
				} else {
					nodes.push( node.left, node.right );
				}
			}
		}

		intersections.sort( tSort );
		return intersections[0] || null;
	};
})();
/**
 * @class PlaneShape
 * @param orientation {Number} index of axis which is the plane's normal ( 0 = X, 1 = Y, 2 = Z )
 * @param half_width {Number} half width of the plane
 * @param half_length {Number} half height of the plane
 * @constructor
 */
Goblin.PlaneShape = function( orientation, half_width, half_length ) {
	/**
	 * index of axis which is the plane's normal ( 0 = X, 1 = Y, 2 = Z )
	 * when 0, width is Y and length is Z
	 * when 1, width is X and length is Z
	 * when 2, width is X and length is Y
	 *
	 * @property half_width
	 * @type {Number}
	 */
	this.orientation = orientation;

	/**
	 * half width of the plane
	 *
	 * @property half_height
	 * @type {Number}
	 */
	this.half_width = half_width;

	/**
	 * half length of the plane
	 *
	 * @property half_length
	 * @type {Number}
	 */
	this.half_length = half_length;

    this.aabb = new Goblin.AABB();
    this.calculateLocalAABB( this.aabb );


	if ( this.orientation === 0 ) {
		this._half_width = 0;
		this._half_height = this.half_width;
		this._half_depth = this.half_length;
	} else if ( this.orientation === 1 ) {
		this._half_width = this.half_width;
		this._half_height = 0;
		this._half_depth = this.half_length;
	} else {
		this._half_width = this.half_width;
		this._half_height = this.half_length;
		this._half_depth = 0;
	}
};

/**
 * Calculates this shape's local AABB and stores it in the passed AABB object
 *
 * @method calculateLocalAABB
 * @param aabb {AABB}
 */
Goblin.PlaneShape.prototype.calculateLocalAABB = function( aabb ) {
    if ( this.orientation === 0 ) {
        this._half_width = 0;
        this._half_height = this.half_width;
        this._half_depth = this.half_length;

        aabb.min.x = 0;
        aabb.min.y = -this.half_width;
        aabb.min.z = -this.half_length;

        aabb.max.x = 0;
        aabb.max.y = this.half_width;
        aabb.max.z = this.half_length;
    } else if ( this.orientation === 1 ) {
        this._half_width = this.half_width;
        this._half_height = 0;
        this._half_depth = this.half_length;

        aabb.min.x = -this.half_width;
        aabb.min.y = 0;
        aabb.min.z = -this.half_length;

        aabb.max.x = this.half_width;
        aabb.max.y = 0;
        aabb.max.z = this.half_length;
    } else {
        this._half_width = this.half_width;
        this._half_height = this.half_length;
        this._half_depth = 0;

        aabb.min.x = -this.half_width;
        aabb.min.y = -this.half_length;
        aabb.min.z = 0;

        aabb.max.x = this.half_width;
        aabb.max.y = this.half_length;
        aabb.max.z = 0;
    }
};

Goblin.PlaneShape.prototype.getInertiaTensor = function( mass ) {
	var width_squared = this.half_width * this.half_width * 4,
		length_squared = this.half_length * this.half_length * 4,
		element = 0.0833 * mass,

		x = element * length_squared,
		y = element * ( width_squared + length_squared ),
		z = element * width_squared;

	if ( this.orientation === 0 ) {
		return new Goblin.Matrix3(
			y, 0, 0,
			0, x, 0,
			0, 0, z
		);
	} else if ( this.orientation === 1 ) {
		return new Goblin.Matrix3(
			x, 0, 0,
			0, y, 0,
			0, 0, z
		);
	} else {
		return new Goblin.Matrix3(
			y, 0, 0,
			0, z, 0,
			0, 0, x
		);
	}
};

/**
 * Given `direction`, find the point in this body which is the most extreme in that direction.
 * This support point is calculated in world coordinates and stored in the second parameter `support_point`
 *
 * @method findSupportPoint
 * @param direction {vec3} direction to use in finding the support point
 * @param support_point {vec3} vec3 variable which will contain the supporting point after calling this method
 */
Goblin.PlaneShape.prototype.findSupportPoint = function( direction, support_point ) {
	/*
	 support_point = [
	 sign( direction.x ) * _half_width,
	 sign( direction.y ) * _half_height,
	 sign( direction.z ) * _half_depth
	 ]
	 */

	// Calculate the support point in the local frame
	if ( direction.x < 0 ) {
		support_point.x = -this._half_width;
	} else {
		support_point.x = this._half_width;
	}

	if ( direction.y < 0 ) {
		support_point.y = -this._half_height;
	} else {
		support_point.y = this._half_height;
	}

	if ( direction.z < 0 ) {
		support_point.z = -this._half_depth;
	} else {
		support_point.z = this._half_depth;
	}
};

/**
 * Checks if a ray segment intersects with the shape
 *
 * @method rayIntersect
 * @property start {vec3} start point of the segment
 * @property end {vec3{ end point of the segment
 * @return {RayIntersection|null} if the segment intersects, a RayIntersection is returned, else `null`
 */
Goblin.PlaneShape.prototype.rayIntersect = (function(){
	var normal = new Goblin.Vector3(),
		ab = new Goblin.Vector3(),
		point = new Goblin.Vector3(),
		t;

	return function( start, end ) {
		if ( this.orientation === 0 ) {
			normal.x = 1;
			normal.y = normal.z = 0;
		} else if ( this.orientation === 1 ) {
			normal.y = 1;
			normal.x = normal.z = 0;
		} else {
			normal.z = 1;
			normal.x = normal.y = 0;
		}

		ab.subtractVectors( end, start );
		t = -normal.dot( start ) / normal.dot( ab );

		if ( t < 0 || t > 1 ) {
			return null;
		}

		point.scaleVector( ab, t );
		point.add( start );

		if ( point.x < -this._half_width || point.x > this._half_width ) {
			return null;
		}

		if ( point.y < -this._half_height || point.y > this._half_height ) {
			return null;
		}

		if ( point.z < -this._half_depth || point.z > this._half_depth ) {
			return null;
		}

		var intersection = Goblin.ObjectPool.getObject( 'RayIntersection' );
		intersection.object = this;
		intersection.t = t * ab.length();
		intersection.point.copy( point );
		intersection.normal.copy( normal );

		return intersection;
	};
})();
/**
 * @class SphereShape
 * @param radius {Number} sphere radius
 * @constructor
 */
Goblin.SphereShape = function( radius ) {
	this.radius = radius;

	this.aabb = new Goblin.AABB();
	this.calculateLocalAABB( this.aabb );
};

/**
 * Calculates this shape's local AABB and stores it in the passed AABB object
 *
 * @method calculateLocalAABB
 * @param aabb {AABB}
 */
Goblin.SphereShape.prototype.calculateLocalAABB = function( aabb ) {
	aabb.min.x = aabb.min.y = aabb.min.z = -this.radius;
	aabb.max.x = aabb.max.y = aabb.max.z = this.radius;
};

Goblin.SphereShape.prototype.getInertiaTensor = function( mass ) {
	var element = 0.4 * mass * this.radius * this.radius;
	return new Goblin.Matrix3(
		element, 0, 0,
		0, element, 0,
		0, 0, element
	);
};

/**
 * Given `direction`, find the point in this body which is the most extreme in that direction.
 * This support point is calculated in local coordinates and stored in the second parameter `support_point`
 *
 * @method findSupportPoint
 * @param direction {vec3} direction to use in finding the support point
 * @param support_point {vec3} vec3 variable which will contain the supporting point after calling this method
 */
Goblin.SphereShape.prototype.findSupportPoint = (function(){
	var temp = new Goblin.Vector3();
	return function( direction, support_point ) {
		temp.normalizeVector( direction );
		support_point.scaleVector( temp, this.radius );
	};
})();

/**
 * Checks if a ray segment intersects with the shape
 *
 * @method rayIntersect
 * @property start {vec3} start point of the segment
 * @property end {vec3{ end point of the segment
 * @return {RayIntersection|null} if the segment intersects, a RayIntersection is returned, else `null`
 */
Goblin.SphereShape.prototype.rayIntersect = (function(){
	var direction = new Goblin.Vector3(),
		length;

	return function( start, end ) {
		direction.subtractVectors( end, start );
		length = direction.length();
		direction.scale( 1 / length  ); // normalize direction

		var a = start.dot( direction ),
			b = start.dot( start ) - this.radius * this.radius;

		// if ray starts outside of sphere and points away, exit
		if ( a >= 0 && b >= 0 ) {
			return null;
		}

		var discr = a * a - b;

		// Check for ray miss
		if ( discr < 0 ) {
			return null;
		}

		// ray intersects, find closest intersection point
		var discr_sqrt = Math.sqrt( discr ),
			t = -a - discr_sqrt;
		if ( t < 0 ) {
			t = -a + discr_sqrt;
		}

		// verify the segment intersects
		if ( t > length ) {
			return null;
		}

		var intersection = Goblin.ObjectPool.getObject( 'RayIntersection' );
		intersection.object = this;
		intersection.point.scaleVector( direction, t );
		intersection.t = t;
		intersection.point.add( start );

        intersection.normal.normalizeVector( intersection.point );

		return intersection;
	};
})();
/**
 * @class TriangleShape
 * @param vertex_a {Vector3} first vertex
 * @param vertex_b {Vector3} second vertex
 * @param vertex_c {Vector3} third vertex
 * @constructor
 */
Goblin.TriangleShape = function( vertex_a, vertex_b, vertex_c ) {
	/**
	 * first vertex of the triangle
	 *
	 * @property a
	 * @type {Vector3}
	 */
	this.a = vertex_a;

	/**
	 * second vertex of the triangle
	 *
	 * @property b
	 * @type {Vector3}
	 */
	this.b = vertex_b;

	/**
	 * third vertex of the triangle
	 *
	 * @property c
	 * @type {Vector3}
	 */
	this.c = vertex_c;

	/**
	 * normal vector of the triangle
	 *
	 * @property normal
	 * @type {Goblin.Vector3}
	 */
	this.normal = new Goblin.Vector3();
	_tmp_vec3_1.subtractVectors( this.b, this.a );
	_tmp_vec3_2.subtractVectors( this.c, this.a );
	this.normal.crossVectors( _tmp_vec3_1, _tmp_vec3_2 );

	/**
	 * area of the triangle
	 *
	 * @property volume
	 * @type {Number}
	 */
	this.volume = this.normal.length() / 2;

	this.normal.normalize();

	this.aabb = new Goblin.AABB();
	this.calculateLocalAABB( this.aabb );
};

/**
 * Calculates this shape's local AABB and stores it in the passed AABB object
 *
 * @method calculateLocalAABB
 * @param aabb {AABB}
 */
Goblin.TriangleShape.prototype.calculateLocalAABB = function( aabb ) {
	aabb.min.x = Math.min( this.a.x, this.b.x, this.c.x );
	aabb.min.y = Math.min( this.a.y, this.b.y, this.c.y );
	aabb.min.z = Math.min( this.a.z, this.b.z, this.c.z );

	aabb.max.x = Math.max( this.a.x, this.b.x, this.c.x );
	aabb.max.y = Math.max( this.a.y, this.b.y, this.c.y );
	aabb.max.z = Math.max( this.a.z, this.b.z, this.c.z );
};

Goblin.TriangleShape.prototype.getInertiaTensor = function( mass ) {
	// @TODO http://www.efunda.com/math/areas/triangle.cfm
	return new Goblin.Matrix3(
		0, 0, 0,
		0, 0, 0,
		0, 0, 0
	);
};

Goblin.TriangleShape.prototype.classifyVertex = function( vertex ) {
	var w = this.normal.dot( this.a );
	return this.normal.dot( vertex ) - w;
};

/**
 * Given `direction`, find the point in this body which is the most extreme in that direction.
 * This support point is calculated in world coordinates and stored in the second parameter `support_point`
 *
 * @method findSupportPoint
 * @param direction {vec3} direction to use in finding the support point
 * @param support_point {vec3} vec3 variable which will contain the supporting point after calling this method
 */
Goblin.TriangleShape.prototype.findSupportPoint = function( direction, support_point ) {
	var dot, best_dot = -Infinity;

	dot = direction.dot( this.a );
	if ( dot > best_dot ) {
		support_point.copy( this.a );
		best_dot = dot;
	}

	dot = direction.dot( this.b );
	if ( dot > best_dot ) {
		support_point.copy( this.b );
		best_dot = dot;
	}

	dot = direction.dot( this.c );
	if ( dot > best_dot ) {
		support_point.copy( this.c );
	}
};

/**
 * Checks if a ray segment intersects with the shape
 *
 * @method rayIntersect
 * @property start {vec3} start point of the segment
 * @property end {vec3{ end point of the segment
 * @return {RayIntersection|null} if the segment intersects, a RayIntersection is returned, else `null`
 */
Goblin.TriangleShape.prototype.rayIntersect = (function(){
	var d1 = new Goblin.Vector3(),
		d2 = new Goblin.Vector3(),
		n = new Goblin.Vector3(),
		segment = new Goblin.Vector3(),
		b = new Goblin.Vector3(),
		u = new Goblin.Vector3();

	return function( start, end ) {
		d1.subtractVectors( this.b, this.a );
		d2.subtractVectors( this.c, this.a );
		n.crossVectors( d1, d2 );

		segment.subtractVectors( end, start );
		var det = -segment.dot( n );

		if ( det <= 0 ) {
			// Ray is parallel to triangle or triangle's normal points away from ray
			return null;
		}

		b.subtractVectors( start, this.a );

		var t = b.dot( n ) / det;
		if ( 0 > t || t > 1 ) {
			// Ray doesn't intersect the triangle's plane
			return null;
		}

		u.crossVectors( b, segment );
		var u1 = d2.dot( u ) / det,
			u2 = -d1.dot( u ) / det;

		if ( u1 + u2 > 1 || u1 < 0 || u2 < 0 ) {
			// segment does not intersect triangle
			return null;
		}

		var intersection = Goblin.ObjectPool.getObject( 'RayIntersection' );
		intersection.object = this;
		intersection.t = t * segment.length();
		intersection.point.scaleVector( segment, t );
		intersection.point.add( start );
		intersection.normal.copy( this.normal );

		return intersection;
	};
})();
Goblin.CollisionUtils = {};

Goblin.CollisionUtils.canBodiesCollide = function( object_a, object_b ) {
	if ( object_a._mass === Infinity && object_b._mass === Infinity ) {
		// Two static objects aren't considered to be in contact
		return false;
	}

	// Check collision masks
	if ( object_a.collision_mask !== 0 ) {
		if ( ( object_a.collision_mask & 1 ) === 0 ) {
			// object_b must not be in a matching group
			if ( ( object_a.collision_mask & object_b.collision_groups ) !== 0 ) {
				return false;
			}
		} else {
			// object_b must be in a matching group
			if ( ( object_a.collision_mask & object_b.collision_groups ) === 0 ) {
				return false;
			}
		}
	}
	if ( object_b.collision_mask !== 0 ) {
		if ( ( object_b.collision_mask & 1 ) === 0 ) {
			// object_a must not be in a matching group
			if ( ( object_b.collision_mask & object_a.collision_groups ) !== 0 ) {
				return false;
			}
		} else {
			// object_a must be in a matching group
			if ( ( object_b.collision_mask & object_a.collision_groups ) === 0 ) {
				return false;
			}
		}
	}

	return true;
};
/**
 * Provides methods useful for working with various types of geometries
 *
 * @class GeometryMethods
 * @static
 */
Goblin.GeometryMethods = {
	/**
	 * determines the location in a triangle closest to a given point
	 *
	 * @method findClosestPointInTriangle
	 * @param {vec3} p point
	 * @param {vec3} a first triangle vertex
	 * @param {vec3} b second triangle vertex
	 * @param {vec3} c third triangle vertex
	 * @param {vec3} out vector where the result will be stored
	 */
	findClosestPointInTriangle: (function() {
		var ab = new Goblin.Vector3(),
			ac = new Goblin.Vector3(),
			_vec = new Goblin.Vector3();

		return function( p, a, b, c, out ) {
			var v;

			// Check if P in vertex region outside A
			ab.subtractVectors( b, a );
			ac.subtractVectors( c, a );
			_vec.subtractVectors( p, a );
			var d1 = ab.dot( _vec ),
				d2 = ac.dot( _vec );
			if ( d1 <= 0 && d2 <= 0 ) {
				out.copy( a );
				return;
			}

			// Check if P in vertex region outside B
			_vec.subtractVectors( p, b );
			var d3 = ab.dot( _vec ),
				d4 = ac.dot( _vec );
			if ( d3 >= 0 && d4 <= d3 ) {
				out.copy( b );
				return;
			}

			// Check if P in edge region of AB
			var vc = d1*d4 - d3*d2;
			if ( vc <= 0 && d1 >= 0 && d3 <= 0 ) {
				v = d1 / ( d1 - d3 );
				out.scaleVector( ab, v );
				out.add( a );
				return;
			}

<<<<<<< HEAD
	return function( start, end ) {
		direction.subtractVectors( end, start );
		length = direction.length();
		direction.scale( 1 / length  ); // normalize direction

		var a = start.dot( direction ),
			b = start.dot( start ) - this.radius * this.radius;

		// if ray starts outside of sphere and points away, exit
		if ( a >= 0 && b >= 0 ) {
			return null;
		}

		var discr = a * a - b;

		// Check for ray miss
		if ( discr < 0 ) {
			return null;
		}

		// ray intersects, find closest intersection point
		var discr_sqrt = Math.sqrt( discr ),
			t = -a - discr_sqrt;
		if ( t < 0 ) {
			t = -a + discr_sqrt;
		}

		// verify the segment intersects
		if ( t > length ) {
			return null;
		}

		var intersection = Goblin.ObjectPool.getObject( 'RayIntersection' );
		intersection.object = this;
		intersection.point.scaleVector( direction, t );
		intersection.t = t;
		intersection.point.add( start );

        intersection.normal.normalizeVector( intersection.point );

		return intersection;
	};
})();
/**
 * @class TriangleShape
 * @param vertex_a {Vector3} first vertex
 * @param vertex_b {Vector3} second vertex
 * @param vertex_c {Vector3} third vertex
 * @constructor
 */
Goblin.TriangleShape = function( vertex_a, vertex_b, vertex_c ) {
	/**
	 * first vertex of the triangle
	 *
	 * @property a
	 * @type {Vector3}
	 */
	this.a = vertex_a;

	/**
	 * second vertex of the triangle
	 *
	 * @property b
	 * @type {Vector3}
	 */
	this.b = vertex_b;

	/**
	 * third vertex of the triangle
	 *
	 * @property c
	 * @type {Vector3}
	 */
	this.c = vertex_c;

	/**
	 * normal vector of the triangle
	 *
	 * @property normal
	 * @type {Goblin.Vector3}
	 */
	this.normal = new Goblin.Vector3();
	_tmp_vec3_1.subtractVectors( this.b, this.a );
	_tmp_vec3_2.subtractVectors( this.c, this.a );
	this.normal.crossVectors( _tmp_vec3_1, _tmp_vec3_2 );

	/**
	 * area of the triangle
	 *
	 * @property volume
	 * @type {Number}
	 */
	this.volume = this.normal.length() / 2;

	this.normal.normalize();

	this.aabb = new Goblin.AABB();
	this.calculateLocalAABB( this.aabb );
};

/**
 * Calculates this shape's local AABB and stores it in the passed AABB object
 *
 * @method calculateLocalAABB
 * @param aabb {AABB}
 */
Goblin.TriangleShape.prototype.calculateLocalAABB = function( aabb ) {
	aabb.min.x = Math.min( this.a.x, this.b.x, this.c.x );
	aabb.min.y = Math.min( this.a.y, this.b.y, this.c.y );
	aabb.min.z = Math.min( this.a.z, this.b.z, this.c.z );

	aabb.max.x = Math.max( this.a.x, this.b.x, this.c.x );
	aabb.max.y = Math.max( this.a.y, this.b.y, this.c.y );
	aabb.max.z = Math.max( this.a.z, this.b.z, this.c.z );
};

Goblin.TriangleShape.prototype.getInertiaTensor = function( mass ) {
	// @TODO http://www.efunda.com/math/areas/triangle.cfm
	return new Goblin.Matrix3(
		0, 0, 0,
		0, 0, 0,
		0, 0, 0
	);
};

Goblin.TriangleShape.prototype.classifyVertex = function( vertex ) {
	var w = this.normal.dot( this.a );
	return this.normal.dot( vertex ) - w;
};

/**
 * Given `direction`, find the point in this body which is the most extreme in that direction.
 * This support point is calculated in world coordinates and stored in the second parameter `support_point`
 *
 * @method findSupportPoint
 * @param direction {vec3} direction to use in finding the support point
 * @param support_point {vec3} vec3 variable which will contain the supporting point after calling this method
 */
Goblin.TriangleShape.prototype.findSupportPoint = function( direction, support_point ) {
	var dot, best_dot = -Infinity;

	dot = direction.dot( this.a );
	if ( dot > best_dot ) {
		support_point.copy( this.a );
		best_dot = dot;
	}

	dot = direction.dot( this.b );
	if ( dot > best_dot ) {
		support_point.copy( this.b );
		best_dot = dot;
	}

	dot = direction.dot( this.c );
	if ( dot > best_dot ) {
		support_point.copy( this.c );
	}
};

/**
 * Checks if a ray segment intersects with the shape
 *
 * @method rayIntersect
 * @property start {vec3} start point of the segment
 * @property end {vec3{ end point of the segment
 * @return {RayIntersection|null} if the segment intersects, a RayIntersection is returned, else `null`
 */
Goblin.TriangleShape.prototype.rayIntersect = (function(){
	var d1 = new Goblin.Vector3(),
		d2 = new Goblin.Vector3(),
		n = new Goblin.Vector3(),
		segment = new Goblin.Vector3(),
		b = new Goblin.Vector3(),
		u = new Goblin.Vector3();

	return function( start, end ) {
		d1.subtractVectors( this.b, this.a );
		d2.subtractVectors( this.c, this.a );
		n.crossVectors( d1, d2 );

		segment.subtractVectors( end, start );
		var det = -segment.dot( n );

		if ( det <= 0 ) {
			// Ray is parallel to triangle or triangle's normal points away from ray
			return null;
		}

		b.subtractVectors( start, this.a );

		var t = b.dot( n ) / det;
		if ( 0 > t || t > 1 ) {
			// Ray doesn't intersect the triangle's plane
			return null;
		}

		u.crossVectors( b, segment );
		var u1 = d2.dot( u ) / det,
			u2 = -d1.dot( u ) / det;

		if ( u1 + u2 > 1 || u1 < 0 || u2 < 0 ) {
			// segment does not intersect triangle
			return null;
		}

		var intersection = Goblin.ObjectPool.getObject( 'RayIntersection' );
		intersection.object = this;
		intersection.t = t * segment.length();
		intersection.point.scaleVector( segment, t );
		intersection.point.add( start );
		intersection.normal.copy( this.normal );

		return intersection;
	};
})();
Goblin.CollisionUtils = {};

Goblin.CollisionUtils.canBodiesCollide = function( object_a, object_b ) {
	if ( object_a._mass === Infinity && object_b._mass === Infinity ) {
		// Two static objects aren't considered to be in contact
		return false;
	}

	// Check collision masks
	if ( object_a.collision_mask !== 0 ) {
		if ( ( object_a.collision_mask & 1 ) === 0 ) {
			// object_b must not be in a matching group
			if ( ( object_a.collision_mask & object_b.collision_groups ) !== 0 ) {
				return false;
			}
		} else {
			// object_b must be in a matching group
			if ( ( object_a.collision_mask & object_b.collision_groups ) === 0 ) {
				return false;
			}
		}
	}
	if ( object_b.collision_mask !== 0 ) {
		if ( ( object_b.collision_mask & 1 ) === 0 ) {
			// object_a must not be in a matching group
			if ( ( object_b.collision_mask & object_a.collision_groups ) !== 0 ) {
				return false;
			}
		} else {
			// object_a must be in a matching group
			if ( ( object_b.collision_mask & object_a.collision_groups ) === 0 ) {
				return false;
			}
		}
	}

	return true;
};
/**
 * Provides methods useful for working with various types of geometries
 *
 * @class GeometryMethods
 * @static
 */
Goblin.GeometryMethods = {
	/**
	 * determines the location in a triangle closest to a given point
	 *
	 * @method findClosestPointInTriangle
	 * @param {vec3} p point
	 * @param {vec3} a first triangle vertex
	 * @param {vec3} b second triangle vertex
	 * @param {vec3} c third triangle vertex
	 * @param {vec3} out vector where the result will be stored
	 */
	findClosestPointInTriangle: (function() {
		var ab = new Goblin.Vector3(),
			ac = new Goblin.Vector3(),
			_vec = new Goblin.Vector3();

		return function( p, a, b, c, out ) {
			var v;

			// Check if P in vertex region outside A
			ab.subtractVectors( b, a );
			ac.subtractVectors( c, a );
			_vec.subtractVectors( p, a );
			var d1 = ab.dot( _vec ),
				d2 = ac.dot( _vec );
			if ( d1 <= 0 && d2 <= 0 ) {
				out.copy( a );
				return;
			}

			// Check if P in vertex region outside B
			_vec.subtractVectors( p, b );
			var d3 = ab.dot( _vec ),
				d4 = ac.dot( _vec );
			if ( d3 >= 0 && d4 <= d3 ) {
				out.copy( b );
				return;
			}

			// Check if P in edge region of AB
			var vc = d1*d4 - d3*d2;
			if ( vc <= 0 && d1 >= 0 && d3 <= 0 ) {
				v = d1 / ( d1 - d3 );
				out.scaleVector( ab, v );
				out.add( a );
				return;
			}

			// Check if P in vertex region outside C
			_vec.subtractVectors( p, c );
			var d5 = ab.dot( _vec ),
				d6 = ac.dot( _vec );
			if ( d6 >= 0 && d5 <= d6 ) {
				out.copy( c );
				return;
			}

			// Check if P in edge region of AC
			var vb = d5*d2 - d1*d6,
				w;
			if ( vb <= 0 && d2 >= 0 && d6 <= 0 ) {
				w = d2 / ( d2 - d6 );
				out.scaleVector( ac, w );
				out.add( a );
				return;
			}

			// Check if P in edge region of BC
			var va = d3*d6 - d5*d4;
			if ( va <= 0 && d4-d3 >= 0 && d5-d6 >= 0 ) {
				w = (d4 - d3) / ( (d4-d3) + (d5-d6) );
				out.subtractVectors( c, b );
				out.scale( w );
				out.add( b );
				return;
			}

			// P inside face region
			var denom = 1 / ( va + vb + vc );
			v = vb * denom;
			w = vc * denom;


			// At this point `ab` and `ac` can be recycled and lose meaning to their nomenclature

			ab.scale( v );
			ab.add( a );

			ac.scale( w );

			out.addVectors( ab, ac );
		};
	})(),

	/**
	 * Finds the Barycentric coordinates of point `p` in the triangle `a`, `b`, `c`
	 *
	 * @method findBarycentricCoordinates
	 * @param p {vec3} point to calculate coordinates of
	 * @param a {vec3} first point in the triangle
	 * @param b {vec3} second point in the triangle
	 * @param c {vec3} third point in the triangle
	 * @param out {vec3} resulting Barycentric coordinates of point `p`
	 */
	findBarycentricCoordinates: function( p, a, b, c, out ) {

		var v0 = new Goblin.Vector3(),
			v1 = new Goblin.Vector3(),
			v2 = new Goblin.Vector3();

		v0.subtractVectors( b, a );
		v1.subtractVectors( c, a );
		v2.subtractVectors( p, a );

		var d00 = v0.dot( v0 ),
			d01 = v0.dot( v1 ),
			d11 = v1.dot( v1 ),
			d20 = v2.dot( v0 ),
			d21 = v2.dot( v1 ),
			denom = d00 * d11 - d01 * d01;

		out.y = ( d11 * d20 - d01 * d21 ) / denom;
		out.z = ( d00 * d21 - d01 * d20 ) / denom;
		out.x = 1 - out.y - out.z;
	},

	/**
	 * Calculates the distance from point `p` to line `ab`
	 * @param p {vec3} point to calculate distance to
	 * @param a {vec3} first point in line
	 * @param b [vec3] second point in line
	 * @returns {number}
	 */
	findSquaredDistanceFromSegment: (function(){
		var ab = new Goblin.Vector3(),
			ap = new Goblin.Vector3(),
			bp = new Goblin.Vector3();

		return function( p, a, b ) {
			ab.subtractVectors( a, b );
			ap.subtractVectors( a, p );
			bp.subtractVectors( b, p );

			var e = ap.dot( ab );
			if ( e <= 0 ) {
				return ap.dot( ap );
			}

			var f = ab.dot( ab );
			if ( e >= f ) {
				return bp.dot( bp );
			}

			return ap.dot( ap ) - e * e / f;
		};
	})(),

	findClosestPointsOnSegments: (function(){
		var d1 = new Goblin.Vector3(),
			d2 = new Goblin.Vector3(),
			r = new Goblin.Vector3(),
			clamp = function( x, min, max ) {
				return Math.min( Math.max( x, min ), max );
			};

		return function( aa, ab, ba, bb, p1, p2 ) {
			d1.subtractVectors( ab, aa );
			d2.subtractVectors( bb, ba );
			r.subtractVectors( aa, ba );

			var a = d1.dot( d1 ),
				e = d2.dot( d2 ),
				f = d2.dot( r );

			var s, t;

			if ( a <= Goblin.EPSILON && e <= Goblin.EPSILON ) {
				// Both segments are degenerate
				s = t = 0;
				p1.copy( aa );
				p2.copy( ba );
				_tmp_vec3_1.subtractVectors( p1, p2 );
				return _tmp_vec3_1.dot( _tmp_vec3_1 );
			}

			if ( a <= Goblin.EPSILON ) {
				// Only first segment is degenerate
				s = 0;
				t = f / e;
				t = clamp( t, 0, 1 );
			} else {
				var c = d1.dot( r );
				if ( e <= Goblin.EPSILON ) {
					// Second segment is degenerate
					t = 0;
					s = clamp( -c / a, 0, 1 );
				} else {
					// Neither segment is degenerate
					var b = d1.dot( d2 ),
						denom = a * e - b * b;

					if ( denom !== 0 ) {
						// Segments aren't parallel
						s = clamp( ( b * f - c * e ) / denom, 0, 1 );
					} else {
						s = 0;
					}

					// find point on segment2 closest to segment1(s)
					t = ( b * s + f ) / e;

					// validate t, if it needs clamping then clamp and recompute s
					if ( t < 0 ) {
						t = 0;
						s = clamp( -c / a, 0, 1 );
					} else if ( t > 1 ) {
						t = 1;
						s = clamp( ( b - c ) / a, 0, 1 );
					}
				}
			}

			p1.scaleVector( d1, s );
			p1.add( aa );

			p2.scaleVector( d2, t );
			p2.add( ba );

			_tmp_vec3_1.subtractVectors( p1, p2 );
			return _tmp_vec3_1.dot( _tmp_vec3_1 );
		};
	})()
};
(function(){
	Goblin.MinHeap = function( array ) {
		this.heap = array == null ? [] : array.slice();

		if ( this.heap.length > 0 ) {
			this.heapify();
		}
	};
	Goblin.MinHeap.prototype = {
		heapify: function() {
			var start = ~~( ( this.heap.length - 2 ) / 2 );
			while ( start >= 0 ) {
				this.siftUp( start, this.heap.length - 1 );
				start--;
			}
		},
		siftUp: function( start, end ) {
			var root = start;

			while ( root * 2 + 1 <= end ) {
				var child = root * 2 + 1;

				if ( child + 1 <= end && this.heap[child + 1].valueOf() < this.heap[child].valueOf() ) {
					child++;
				}

				if ( this.heap[child].valueOf() < this.heap[root].valueOf() ) {
					var tmp = this.heap[child];
					this.heap[child] = this.heap[root];
					this.heap[root] = tmp;
					root = child;
				} else {
					return;
				}
			}
		},
		push: function( item ) {
			this.heap.push( item );

			var root = this.heap.length - 1;
			while ( root !== 0 ) {
				var parent = ~~( ( root - 1 ) / 2 );

				if ( this.heap[parent].valueOf() > this.heap[root].valueOf() ) {
					var tmp = this.heap[parent];
					this.heap[parent] = this.heap[root];
					this.heap[root] = tmp;
				}

				root = parent;
			}
		},
		peek: function() {
			return this.heap.length > 0 ? this.heap[0] : null;
		},
		pop: function() {
			var entry = this.heap[0];
			this.heap[0] = this.heap[this.heap.length - 1];
			this.heap.length = this.heap.length - 1;
			this.siftUp( 0, this.heap.length - 1 );

=======
			// Check if P in vertex region outside C
			_vec.subtractVectors( p, c );
			var d5 = ab.dot( _vec ),
				d6 = ac.dot( _vec );
			if ( d6 >= 0 && d5 <= d6 ) {
				out.copy( c );
				return;
			}

			// Check if P in edge region of AC
			var vb = d5*d2 - d1*d6,
				w;
			if ( vb <= 0 && d2 >= 0 && d6 <= 0 ) {
				w = d2 / ( d2 - d6 );
				out.scaleVector( ac, w );
				out.add( a );
				return;
			}

			// Check if P in edge region of BC
			var va = d3*d6 - d5*d4;
			if ( va <= 0 && d4-d3 >= 0 && d5-d6 >= 0 ) {
				w = (d4 - d3) / ( (d4-d3) + (d5-d6) );
				out.subtractVectors( c, b );
				out.scale( w );
				out.add( b );
				return;
			}

			// P inside face region
			var denom = 1 / ( va + vb + vc );
			v = vb * denom;
			w = vc * denom;


			// At this point `ab` and `ac` can be recycled and lose meaning to their nomenclature

			ab.scale( v );
			ab.add( a );

			ac.scale( w );

			out.addVectors( ab, ac );
		};
	})(),

	/**
	 * Finds the Barycentric coordinates of point `p` in the triangle `a`, `b`, `c`
	 *
	 * @method findBarycentricCoordinates
	 * @param p {vec3} point to calculate coordinates of
	 * @param a {vec3} first point in the triangle
	 * @param b {vec3} second point in the triangle
	 * @param c {vec3} third point in the triangle
	 * @param out {vec3} resulting Barycentric coordinates of point `p`
	 */
	findBarycentricCoordinates: function( p, a, b, c, out ) {

		var v0 = new Goblin.Vector3(),
			v1 = new Goblin.Vector3(),
			v2 = new Goblin.Vector3();

		v0.subtractVectors( b, a );
		v1.subtractVectors( c, a );
		v2.subtractVectors( p, a );

		var d00 = v0.dot( v0 ),
			d01 = v0.dot( v1 ),
			d11 = v1.dot( v1 ),
			d20 = v2.dot( v0 ),
			d21 = v2.dot( v1 ),
			denom = d00 * d11 - d01 * d01;

		out.y = ( d11 * d20 - d01 * d21 ) / denom;
		out.z = ( d00 * d21 - d01 * d20 ) / denom;
		out.x = 1 - out.y - out.z;
	},

	/**
	 * Calculates the distance from point `p` to line `ab`
	 * @param p {vec3} point to calculate distance to
	 * @param a {vec3} first point in line
	 * @param b [vec3] second point in line
	 * @returns {number}
	 */
	findSquaredDistanceFromSegment: (function(){
		var ab = new Goblin.Vector3(),
			ap = new Goblin.Vector3(),
			bp = new Goblin.Vector3();

		return function( p, a, b ) {
			ab.subtractVectors( a, b );
			ap.subtractVectors( a, p );
			bp.subtractVectors( b, p );

			var e = ap.dot( ab );
			if ( e <= 0 ) {
				return ap.dot( ap );
			}

			var f = ab.dot( ab );
			if ( e >= f ) {
				return bp.dot( bp );
			}

			return ap.dot( ap ) - e * e / f;
		};
	})(),

	findClosestPointsOnSegments: (function(){
		var d1 = new Goblin.Vector3(),
			d2 = new Goblin.Vector3(),
			r = new Goblin.Vector3(),
			clamp = function( x, min, max ) {
				return Math.min( Math.max( x, min ), max );
			};

		return function( aa, ab, ba, bb, p1, p2 ) {
			d1.subtractVectors( ab, aa );
			d2.subtractVectors( bb, ba );
			r.subtractVectors( aa, ba );

			var a = d1.dot( d1 ),
				e = d2.dot( d2 ),
				f = d2.dot( r );

			var s, t;

			if ( a <= Goblin.EPSILON && e <= Goblin.EPSILON ) {
				// Both segments are degenerate
				s = t = 0;
				p1.copy( aa );
				p2.copy( ba );
				_tmp_vec3_1.subtractVectors( p1, p2 );
				return _tmp_vec3_1.dot( _tmp_vec3_1 );
			}

			if ( a <= Goblin.EPSILON ) {
				// Only first segment is degenerate
				s = 0;
				t = f / e;
				t = clamp( t, 0, 1 );
			} else {
				var c = d1.dot( r );
				if ( e <= Goblin.EPSILON ) {
					// Second segment is degenerate
					t = 0;
					s = clamp( -c / a, 0, 1 );
				} else {
					// Neither segment is degenerate
					var b = d1.dot( d2 ),
						denom = a * e - b * b;

					if ( denom !== 0 ) {
						// Segments aren't parallel
						s = clamp( ( b * f - c * e ) / denom, 0, 1 );
					} else {
						s = 0;
					}

					// find point on segment2 closest to segment1(s)
					t = ( b * s + f ) / e;

					// validate t, if it needs clamping then clamp and recompute s
					if ( t < 0 ) {
						t = 0;
						s = clamp( -c / a, 0, 1 );
					} else if ( t > 1 ) {
						t = 1;
						s = clamp( ( b - c ) / a, 0, 1 );
					}
				}
			}

			p1.scaleVector( d1, s );
			p1.add( aa );

			p2.scaleVector( d2, t );
			p2.add( ba );

			_tmp_vec3_1.subtractVectors( p1, p2 );
			return _tmp_vec3_1.dot( _tmp_vec3_1 );
		};
	})()
};
(function(){
	Goblin.MinHeap = function( array ) {
		this.heap = array == null ? [] : array.slice();

		if ( this.heap.length > 0 ) {
			this.heapify();
		}
	};
	Goblin.MinHeap.prototype = {
		heapify: function() {
			var start = ~~( ( this.heap.length - 2 ) / 2 );
			while ( start >= 0 ) {
				this.siftUp( start, this.heap.length - 1 );
				start--;
			}
		},
		siftUp: function( start, end ) {
			var root = start;

			while ( root * 2 + 1 <= end ) {
				var child = root * 2 + 1;

				if ( child + 1 <= end && this.heap[child + 1].valueOf() < this.heap[child].valueOf() ) {
					child++;
				}

				if ( this.heap[child].valueOf() < this.heap[root].valueOf() ) {
					var tmp = this.heap[child];
					this.heap[child] = this.heap[root];
					this.heap[root] = tmp;
					root = child;
				} else {
					return;
				}
			}
		},
		push: function( item ) {
			this.heap.push( item );

			var root = this.heap.length - 1;
			while ( root !== 0 ) {
				var parent = ~~( ( root - 1 ) / 2 );

				if ( this.heap[parent].valueOf() > this.heap[root].valueOf() ) {
					var tmp = this.heap[parent];
					this.heap[parent] = this.heap[root];
					this.heap[root] = tmp;
				}

				root = parent;
			}
		},
		peek: function() {
			return this.heap.length > 0 ? this.heap[0] : null;
		},
		pop: function() {
			var entry = this.heap[0];
			this.heap[0] = this.heap[this.heap.length - 1];
			this.heap.length = this.heap.length - 1;
			this.siftUp( 0, this.heap.length - 1 );

>>>>>>> bcef12f2
			return entry;
		}
	};
})();
Goblin.Utility = {
	getUid: (function() {
		var uid = 0;
		return function() {
			return uid++;
		};
	})()
};
/**
 * Extends a given shape by sweeping a line around it
 *
 * @class LineSweptShape
 * @param start {Vector3} starting point of the line
 * @param end {Vector3} line's end point
 * @param shape any Goblin shape object
 * @constructor
 */
Goblin.LineSweptShape = function( start, end, shape ) {
	/**
	 * starting point of the line
	 *
	 * @property start
	 * @type {Vector3}
	 */
	this.start = start;

	/**
	 * line's end point
	 *
	 * @property end
	 * @type {Vector3}
	 */
	this.end = end;

	/**
	 * shape being swept
	 *
	 * @property shape
	 */
	this.shape = shape;

	/**
	 * unit direction of the line
	 *
	 * @property direction
	 * @type {Vector3}
	 */
	this.direction = new Goblin.Vector3();
	this.direction.subtractVectors( end, start );

	/**
	 * length of the line
	 *
	 * @property length
	 * @type {Number}
	 */
	this.length = this.direction.length();
	this.direction.normalize();

	/**
	 * axis-aligned bounding box of this shape
	 *
	 * @property aabb
	 * @type {AABB}
	 */
	this.aabb = new Goblin.AABB();
	this.calculateLocalAABB( this.aabb );
};

/**
 * Calculates this shape's local AABB and stores it in the passed AABB object
 *
 * @method calculateLocalAABB
 * @param aabb {AABB}
 */
Goblin.LineSweptShape.prototype.calculateLocalAABB = function( aabb ) {
	this.shape.calculateLocalAABB( aabb );

	aabb.min.x = Math.min( aabb.min.x + this.start.x, aabb.min.x + this.end.x );
	aabb.min.y = Math.min( aabb.min.y + this.start.y, aabb.min.y + this.end.y );
	aabb.min.z = Math.min( aabb.min.z + this.start.z, aabb.min.z + this.end.z );

	aabb.max.x = Math.max( aabb.max.x + this.start.x, aabb.max.x + this.end.x );
	aabb.max.y = Math.max( aabb.max.y + this.start.y, aabb.max.y + this.end.y );
	aabb.max.z = Math.max( aabb.max.z + this.start.z, aabb.max.z + this.end.z );
};

Goblin.LineSweptShape.prototype.getInertiaTensor = function( mass ) {
	// this is wrong, but currently not used for anything
	return this.shape.getInertiaTensor( mass );
};

/**
 * Given `direction`, find the point in this body which is the most extreme in that direction.
 * This support point is calculated in world coordinates and stored in the second parameter `support_point`
 *
 * @method findSupportPoint
 * @param direction {vec3} direction to use in finding the support point
 * @param support_point {vec3} vec3 variable which will contain the supporting point after calling this method
 */
Goblin.LineSweptShape.prototype.findSupportPoint = function( direction, support_point ) {
	this.shape.findSupportPoint( direction, support_point );

	// Add whichever point of this line lies in `direction`
	var dot = this.direction.dot( direction );

	if ( dot < 0 ) {
		support_point.add( this.start );
	} else {
		support_point.add( this.end );
	}
};

/**
 * Checks if a ray segment intersects with the shape
 *
 * @method rayIntersect
 * @property start {vec3} start point of the segment
 * @property end {vec3} end point of the segment
 * @return {RayIntersection|null} if the segment intersects, a RayIntersection is returned, else `null`
 */
Goblin.LineSweptShape.prototype.rayIntersect = function(){
	return null;
};
/**
 * @class AABB
 * @param [min] {vec3}
 * @param [max] {vec3}
 * @constructor
 */
Goblin.AABB = function( min, max ) {
	/**
	 * @property min
	 * @type {vec3}
	 */
	this.min = min || new Goblin.Vector3();

	/**
	 * @property max
	 * @type {vec3}
	 */
	this.max = max || new Goblin.Vector3();
};

Goblin.AABB.prototype.copy = function( aabb ) {
	this.min.x = aabb.min.x;
	this.min.y = aabb.min.y;
	this.min.z = aabb.min.z;

	this.max.x = aabb.max.x;
	this.max.y = aabb.max.y;
	this.max.z = aabb.max.z;
};

Goblin.AABB.prototype.combineAABBs = function( a, b ) {
	this.min.x = Math.min( a.min.x, b.min.x );
	this.min.y = Math.min( a.min.y, b.min.y );
	this.min.z = Math.min( a.min.z, b.min.z );

	this.max.x = Math.max( a.max.x, b.max.x );
	this.max.y = Math.max( a.max.y, b.max.y );
	this.max.z = Math.max( a.max.z, b.max.z );
};

Goblin.AABB.prototype.transform = (function(){
	var local_half_extents = new Goblin.Vector3(),
		local_center = new Goblin.Vector3(),
		center = new Goblin.Vector3(),
		extents = new Goblin.Vector3(),
		abs = new Goblin.Matrix3();

	return function( local_aabb, matrix ) {
		local_half_extents.subtractVectors( local_aabb.max, local_aabb.min );
		local_half_extents.scale( 0.5  );

		local_center.addVectors( local_aabb.max, local_aabb.min );
		local_center.scale( 0.5  );

		matrix.transformVector3Into( local_center, center );

		// Extract the absolute rotation matrix
		abs.e00 = Math.abs( matrix.e00 );
		abs.e01 = Math.abs( matrix.e01 );
		abs.e02 = Math.abs( matrix.e02 );
		abs.e10 = Math.abs( matrix.e10 );
		abs.e11 = Math.abs( matrix.e11 );
		abs.e12 = Math.abs( matrix.e12 );
		abs.e20 = Math.abs( matrix.e20 );
		abs.e21 = Math.abs( matrix.e21 );
		abs.e22 = Math.abs( matrix.e22 );

		_tmp_vec3_1.x = abs.e00;
		_tmp_vec3_1.y = abs.e10;
		_tmp_vec3_1.z = abs.e20;
		extents.x = local_half_extents.dot( _tmp_vec3_1 );

		_tmp_vec3_1.x = abs.e01;
		_tmp_vec3_1.y = abs.e11;
		_tmp_vec3_1.z = abs.e21;
		extents.y = local_half_extents.dot( _tmp_vec3_1 );

		_tmp_vec3_1.x = abs.e02;
		_tmp_vec3_1.y = abs.e12;
		_tmp_vec3_1.z = abs.e22;
		extents.z = local_half_extents.dot( _tmp_vec3_1 );

		this.min.subtractVectors( center, extents );
		this.max.addVectors( center, extents );
	};
})();

Goblin.AABB.prototype.intersects = function( aabb ) {
    if (
        this.max.x < aabb.min.x ||
        this.max.y < aabb.min.y ||
        this.max.z < aabb.min.z ||
        this.min.x > aabb.max.x ||
        this.min.y > aabb.max.y ||
        this.min.z > aabb.max.z
    )
    {
        return false;
    }

    return true;
};

/**
 * Checks if a ray segment intersects with this AABB
 *
 * @method testRayIntersect
 * @property start {vec3} start point of the segment
 * @property end {vec3{ end point of the segment
 * @return {boolean}
 */
Goblin.AABB.prototype.testRayIntersect = (function(){
	var direction = new Goblin.Vector3(),
		tmin, tmax,
		ood, t1, t2;

	return function AABB_testRayIntersect( start, end ) {
		tmin = 0;

		direction.subtractVectors( end, start );
		tmax = direction.length();
		direction.scale( 1 / tmax ); // normalize direction

		var extent_min, extent_max;

        // Check X axis
        extent_min = this.min.x;
        extent_max = this.max.x;
        if ( Math.abs( direction.x ) < Goblin.EPSILON ) {
            // Ray is parallel to axis
            if ( start.x < extent_min || start.x > extent_max ) {
                return false;
            }
        } else {
            ood = 1 / direction.x;
            t1 = ( extent_min - start.x ) * ood;
            t2 = ( extent_max - start.x ) * ood;
            if ( t1 > t2 ) {
                ood = t1; // ood is a convenient temp variable as it's not used again
                t1 = t2;
                t2 = ood;
            }

            // Find intersection intervals
            tmin = Math.max( tmin, t1 );
            tmax = Math.min( tmax, t2 );

            if ( tmin > tmax ) {
                return false;
            }
        }

        // Check Y axis
        extent_min = this.min.y;
        extent_max = this.max.y;
        if ( Math.abs( direction.y ) < Goblin.EPSILON ) {
            // Ray is parallel to axis
            if ( start.y < extent_min || start.y > extent_max ) {
                return false;
            }
        } else {
            ood = 1 / direction.y;
            t1 = ( extent_min - start.y ) * ood;
            t2 = ( extent_max - start.y ) * ood;
            if ( t1 > t2 ) {
                ood = t1; // ood is a convenient temp variable as it's not used again
                t1 = t2;
                t2 = ood;
            }

            // Find intersection intervals
            tmin = Math.max( tmin, t1 );
            tmax = Math.min( tmax, t2 );

            if ( tmin > tmax ) {
                return false;
            }
        }

        // Check Z axis
        extent_min = this.min.z;
        extent_max = this.max.z;
        if ( Math.abs( direction.z ) < Goblin.EPSILON ) {
            // Ray is parallel to axis
            if ( start.z < extent_min || start.z > extent_max ) {
                return false;
            }
        } else {
            ood = 1 / direction.z;
            t1 = ( extent_min - start.z ) * ood;
            t2 = ( extent_max - start.z ) * ood;
            if ( t1 > t2 ) {
                ood = t1; // ood is a convenient temp variable as it's not used again
                t1 = t2;
                t2 = ood;
            }

            // Find intersection intervals
            tmin = Math.max( tmin, t1 );
            tmax = Math.min( tmax, t2 );

            if ( tmin > tmax ) {
                return false;
            }
        }

		return true;
	};
})();
(function(){
	function getSurfaceArea( aabb ) {
		var x = aabb.max.x - aabb.min.x,
			y = aabb.max.y - aabb.min.y,
			z = aabb.max.z - aabb.min.z;
		return x * ( y + z ) + y * z;
	}

	/**
	 * Tree node for a BVH
	 *
	 * @class BVHNode
	 * @param [object] {Object} leaf object in the BVH tree
	 * @constructor
	 * @private
	 */
	var BVHNode = function( object ) {
		this.aabb = new Goblin.AABB();
		this.area = 0;

		this.parent = null;
		this.left = null;
		this.right = null;

		this.morton = null;

		this.object = object || null;
	};
	BVHNode.prototype = {
		isLeaf: function() {
			return this.object != null;
		},

		computeBounds: function( global_aabb ) {
			if ( this.isLeaf() ) {
				this.aabb.copy( this.object.aabb );
			} else {
				this.aabb.combineAABBs( this.left.aabb, this.right.aabb );
			}

			this.area = getSurfaceArea( this.aabb );
		},

		valueOf: function() {
			return this.area;
		}
	};

	/**
	 * Bottom-up BVH construction based on "Efficient BVH Construction via Approximate Agglomerative Clustering", Yan Gu 2013
	 *
	 * @Class AAC
	 * @static
	 * @private
	 */
	var AAC = (function(){
		function part1By2( n ) {
			n = ( n ^ ( n << 16 ) ) & 0xff0000ff;
			n = ( n ^ ( n << 8 ) ) & 0x0300f00f;
			n = ( n ^ ( n << 4 ) ) & 0x030c30c3;
			n = ( n ^ ( n << 2 ) ) & 0x09249249;
			return n;
		}
		function morton( x, y, z ) {
			return ( part1By2( z ) << 2 ) + ( part1By2( y ) << 1 ) + part1By2( x );
		}

		var _tmp_aabb = new Goblin.AABB();

		var AAC = function( global_aabb, leaves ) {
			var global_width = global_aabb.max.x - global_aabb.min.x,
				global_height = global_aabb.max.y - global_aabb.min.y,
				global_depth = global_aabb.max.z - global_aabb.min.z,
				max_value = 1 << 9,
				scale_x = max_value / global_width,
				scale_y = max_value / global_height,
				scale_z = max_value / global_depth;

			// Compute the morton code for each leaf
			for ( var i = 0; i < leaves.length; i++ ) {
				var leaf = leaves[i],
					// find center of aabb
					x = ( leaf.aabb.max.x - leaf.aabb.min.x ) / 2 + leaf.aabb.min.x,
					y = ( leaf.aabb.max.y - leaf.aabb.min.y ) / 2 + leaf.aabb.min.y,
					z = ( leaf.aabb.max.z - leaf.aabb.min.z ) / 2 + leaf.aabb.min.z;

				leaf.morton = morton(
					( x + global_aabb.min.x ) * scale_x,
					( y + global_aabb.min.y ) * scale_y,
					( z + global_aabb.min.z ) * scale_z
				);
			}

			// Sort leaves based on morton code
			leaves.sort( AAC.mortonSort );
			var tree = AAC.buildTree( leaves, 29 ); // @TODO smaller starting bit, log4N or log2N or log10N ?
			//var tree = AAC.buildTree( leaves, 20 ); // @TODO smaller starting bit, log4N or log2N or log10N ?
			AAC.combineCluster( tree, 1 );
			return tree;
		};
		AAC.mortonSort = function( a, b ) {
			if ( a.morton < b.morton ) {
				return -1;
			} else if ( a.morton > b.morton ) {
				return 1;
			} else {
				return 0;
			}
		};
		AAC.clusterReductionCount = function( cluster_size ) {
			var c = Math.pow( cluster_size, 0.5 ) / 2,
				a = 0.5;
			return Math.max( c * Math.pow( cluster_size, a ), 1 );
		};
		AAC.buildTree = function( nodes, bit ) {
			var cluster = [];

			if ( nodes.length < AAC.max_bucket_size ) {
				cluster.push.apply( cluster, nodes );
				AAC.combineCluster( cluster, AAC.clusterReductionCount( AAC.max_bucket_size ) );
			} else {
				var left = [],
					right = [];

				if ( bit < 1 ) {
					// no more bits, just cut bucket in half
					left = nodes.slice( 0, nodes.length / 2 );
					right = nodes.slice( nodes.length / 2 );
				} else {
					var bit_value = 1 << bit;
					for ( var i = 0; i < nodes.length; i++ ) {
						var node = nodes[i];
						if ( node.morton & bit_value ) {
							right.push( node );
						} else {
							left.push( node );
						}
					}
				}
				cluster.push.apply( cluster, AAC.buildTree( left, bit - 1 ) );
				cluster.push.apply( cluster, AAC.buildTree( right, bit - 1 ) );
				AAC.combineCluster( cluster, AAC.clusterReductionCount( cluster.length ) );
			}

			return cluster;
		};
		AAC.combineCluster = function( cluster, max_clusters ) {
			if ( cluster.length <= 1 ) {
				return cluster;
			}

			// find the best match for each object
			var merge_queue = new Goblin.MinHeap(),
				merged_node;
			for ( var i = 0; i < cluster.length; i++ ) {
				merged_node = new BVHNode();
				merged_node.left = cluster[i];
				merged_node.right = AAC.findBestMatch( cluster, cluster[i] );
				merged_node.computeBounds();
				merge_queue.push( merged_node );
			}

			var best_cluster;
			while( cluster.length > max_clusters ) {
				best_cluster = merge_queue.pop();
				cluster.splice( cluster.indexOf( best_cluster.left ), 1 );
				cluster.splice( cluster.indexOf( best_cluster.right ), 1 );
				cluster.push( best_cluster );

				// update the merge queue
				// @TODO don't clear the whole heap every time, only need to update any nodes which touched best_cluster.left / best_cluster.right
				merge_queue.heap.length = 0;
				for ( i = 0; i < cluster.length; i++ ) {
					merged_node = new BVHNode();
					merged_node.left = cluster[i];
					merged_node.right = AAC.findBestMatch( cluster, cluster[i] );
					merged_node.computeBounds();
					merge_queue.push( merged_node );
				}
			}
		};
		AAC.findBestMatch = function( cluster, object ) {
			var area,
				best_area = Infinity,
				best_idx = 0;
			for ( var i = 0; i < cluster.length; i++ ) {
				if ( cluster[i] === object ) {
					continue;
				}
				_tmp_aabb.combineAABBs( object.aabb, cluster[i].aabb );
				area = getSurfaceArea( _tmp_aabb );

				if ( area < best_area ) {
					best_area = area;
					best_idx = i;
				}
			}

			return cluster[best_idx];
		};
		AAC.max_bucket_size = 20;
		return AAC;
	})();

	/**
	 * Creates a bounding volume hierarchy around a group of objects which have AABBs
	 *
	 * @class BVH
	 * @param bounded_objects {Array} group of objects to be hierarchized
	 * @constructor
	 */
	Goblin.BVH = function( bounded_objects ) {
		// Create a node for each object
		var leaves = [],
			global_aabb = new Goblin.AABB();

		for ( var i = 0; i < bounded_objects.length; i++ ) {
			global_aabb.combineAABBs( global_aabb, bounded_objects[i].aabb );
			var leaf = new BVHNode( bounded_objects[i] );
			leaf.computeBounds();
			leaves.push( leaf );
		}

		this.tree = AAC( global_aabb, leaves )[0];
	};

	Goblin.BVH.AAC = AAC;
})();
/**
 * Structure which holds information about a contact between two objects
 *
 * @Class ContactDetails
 * @constructor
 */
Goblin.ContactDetails = function() {
	this.uid = Goblin.Utility.getUid();

	/**
	 * first body in the  contact
	 *
	 * @property object_a
	 * @type {Goblin.RigidBody}
	 */
	this.object_a = null;

	/**
	 * second body in the  contact
	 *
	 * @property object_b
	 * @type {Goblin.RigidBody}
	 */
	this.object_b = null;

	/**
	 * point of contact in world coordinates
	 *
	 * @property contact_point
	 * @type {vec3}
	 */
	this.contact_point = new Goblin.Vector3();

	/**
	 * contact point in local frame of `object_a`
	 *
	 * @property contact_point_in_a
	 * @type {vec3}
	 */
	this.contact_point_in_a = new Goblin.Vector3();

	/**
	 * contact point in local frame of `object_b`
	 *
	 * @property contact_point_in_b
	 * @type {vec3}
	 */
	this.contact_point_in_b = new Goblin.Vector3();

	/**
	 * normal vector, in world coordinates, of the contact
	 *
	 * @property contact_normal
	 * @type {vec3}
	 */
	this.contact_normal = new Goblin.Vector3();

	/**
	 * how far the objects are penetrated at the point of contact
	 *
	 * @property penetration_depth
	 * @type {Number}
	 */
	this.penetration_depth = 0;

	/**
	 * amount of restitution between the objects in contact
	 *
	 * @property restitution
	 * @type {Number}
	 */
	this.restitution = 0;

	/**
	 * amount of friction between the objects in contact
	 *
	 * @property friction
	 * @type {*}
	 */
	this.friction = 0;

	this.listeners = {};
};
Goblin.EventEmitter.apply( Goblin.ContactDetails );

Goblin.ContactDetails.prototype.destroy = function() {
	this.emit( 'destroy' );
	Goblin.ObjectPool.freeObject( 'ContactDetails', this );
};
/**
 * Structure which holds information about the contact points between two objects
 *
 * @Class ContactManifold
 * @constructor
 */
Goblin.ContactManifold = function() {
	/**
	 * first body in the contact
	 *
	 * @property object_a
	 * @type {RigidBody}
	 */
	this.object_a = null;

	/**
	 * second body in the contact
	 *
	 * @property object_b
	 * @type {RigidBody}
	 */
	this.object_b = null;

	/**
	 * array of the active contact points for this manifold
	 *
	 * @property points
	 * @type {Array}
	 */
	this.points = [];

	/**
	 * reference to the next `ContactManifold` in the list
	 *
	 * @property next_manifold
	 * @type {ContactManifold}
	 */
	this.next_manifold = null;
};

/**
 * Determines which cached contact should be replaced with the new contact
 *
 * @method findWeakestContact
 * @param {ContactDetails} new_contact
 */
Goblin.ContactManifold.prototype.findWeakestContact = function( new_contact ) {
	// Find which of the current contacts has the deepest penetration
	var max_penetration_index = -1,
		max_penetration = new_contact.penetration_depth,
		i,
		contact;
	for ( i = 0; i < 4; i++ ) {
		contact = this.points[i];
		if ( contact.penetration_depth > max_penetration ) {
			max_penetration = contact.penetration_depth;
			max_penetration_index = i;
		}
	}

	// Estimate contact areas
	var res0 = 0,
		res1 = 0,
		res2 = 0,
		res3 = 0;
	if ( max_penetration_index !== 0 ) {
		_tmp_vec3_1.subtractVectors( new_contact.contact_point_in_a, this.points[1].contact_point_in_a );
		_tmp_vec3_2.subtractVectors( this.points[3].contact_point_in_a, this.points[2].contact_point_in_a );
		_tmp_vec3_1.cross( _tmp_vec3_2 );
		res0 = _tmp_vec3_1.lengthSquared();
	}
	if ( max_penetration_index !== 1 ) {
		_tmp_vec3_1.subtractVectors( new_contact.contact_point_in_a, this.points[0].contact_point_in_a );
		_tmp_vec3_2.subtractVectors( this.points[3].contact_point_in_a, this.points[2].contact_point_in_a );
		_tmp_vec3_1.cross( _tmp_vec3_2 );
		res1 = _tmp_vec3_1.lengthSquared();
	}
	if ( max_penetration_index !== 2 ) {
		_tmp_vec3_1.subtractVectors( new_contact.contact_point_in_a, this.points[0].contact_point_in_a );
		_tmp_vec3_2.subtractVectors( this.points[3].contact_point_in_a, this.points[1].contact_point_in_a );
		_tmp_vec3_1.cross( _tmp_vec3_2 );
		res2 = _tmp_vec3_1.lengthSquared();
	}
	if ( max_penetration_index !== 3 ) {
		_tmp_vec3_1.subtractVectors( new_contact.contact_point_in_a, this.points[0].contact_point_in_a );
		_tmp_vec3_2.subtractVectors( this.points[2].contact_point_in_a, this.points[1].contact_point_in_a );
		_tmp_vec3_1.cross( _tmp_vec3_2 );
		res3 = _tmp_vec3_1.lengthSquared();
	}

	var max_index = 0,
		max_val = res0;
	if ( res1 > max_val ) {
		max_index = 1;
		max_val = res1;
	}
	if ( res2 > max_val ) {
		max_index = 2;
		max_val = res2;
	}
	if ( res3 > max_val ) {
		max_index = 3;
	}

	return max_index;
};

/**
 * Adds a contact point to the manifold
 *
 * @param {Goblin.ContactDetails} contact
 */
Goblin.ContactManifold.prototype.addContact = function( contact ) {
	//@TODO add feature-ids to detect duplicate contacts
	var i;
	for ( i = 0; i < this.points.length; i++ ) {
		if ( this.points[i].contact_point.distanceTo( contact.contact_point ) <= 0.02 ) {
			contact.destroy();
			return;
		}
	}

	var use_contact = false;
	if ( contact != null ) {
		use_contact = contact.object_a.emit( 'speculativeContact', contact.object_b, contact );
		if ( use_contact !== false ) {
			use_contact = contact.object_b.emit( 'speculativeContact', contact.object_a, contact );
		}

		if ( use_contact === false ) {
			contact.destroy();
			return;
		} else {
			contact.object_a.emit( 'contact', contact.object_b, contact );
			contact.object_b.emit( 'contact', contact.object_a, contact );
		}
	}

	// Add contact if we don't have enough points yet
	if ( this.points.length < 4 ) {
		this.points.push( contact );
	} else {
		var replace_index = this.findWeakestContact( contact );
		this.points[replace_index].destroy();
		this.points[replace_index] = contact;
	}
};

/**
 * Updates all of this manifold's ContactDetails with the correct contact location & penetration depth
 *
 * @method update
 */
Goblin.ContactManifold.prototype.update = function() {
	// Update positions / depths of contacts
	var i,
		j,
		point,
		object_a_world_coords = new Goblin.Vector3(),
		object_b_world_coords = new Goblin.Vector3(),
		vector_difference = new Goblin.Vector3();

	for ( i = 0; i < this.points.length; i++ ) {
		point = this.points[i];

		// Convert the local contact points into world coordinates
		point.object_a.transform.transformVector3Into( point.contact_point_in_a, object_a_world_coords );
		point.object_b.transform.transformVector3Into( point.contact_point_in_b, object_b_world_coords );

		// Find new world contact point
		point.contact_point.addVectors( object_a_world_coords, object_b_world_coords );
		point.contact_point.scale( 0.5  );

		// Find the new penetration depth
		vector_difference.subtractVectors( object_a_world_coords, object_b_world_coords );
		point.penetration_depth = vector_difference.dot( point.contact_normal );

		// If distance from contact is too great remove this contact point
		if ( point.penetration_depth < -0.02 ) {
			// Points are too far away along the contact normal
			point.destroy();
			for ( j = i; j < this.points.length; j++ ) {
				this.points[j] = this.points[j + 1];
			}
			this.points.length = this.points.length - 1;
			this.object_a.emit( 'endContact', this.object_b );
			this.object_b.emit( 'endContact', this.object_a );
		} else {
			// Check if points are too far away orthogonally
			_tmp_vec3_1.scaleVector( point.contact_normal, point.penetration_depth );
			_tmp_vec3_1.subtractVectors( object_a_world_coords, _tmp_vec3_1 );

			_tmp_vec3_1.subtractVectors( object_b_world_coords, _tmp_vec3_1 );
			var distance = _tmp_vec3_1.lengthSquared();
			if ( distance > 0.2 * 0.2 ) {
				// Points are indeed too far away
				point.destroy();
				for ( j = i; j < this.points.length; j++ ) {
					this.points[j] = this.points[j + 1];
				}
				this.points.length = this.points.length - 1;
				this.object_a.emit( 'endContact', this.object_b );
				this.object_b.emit( 'endContact', this.object_a );
			}
		}
	}
};
/**
 * List/Manager of ContactManifolds
 *
 * @Class ContactManifoldList
 * @constructor
 */
Goblin.ContactManifoldList = function() {
	/**
	 * The first ContactManifold in the list
	 *
	 * @property first
	 * @type {ContactManifold}
	 */
	this.first = null;
};

/**
 * Inserts a ContactManifold into the list
 *
 * @method insert
 * @param {ContactManifold} contact_manifold contact manifold to insert into the list
 */
Goblin.ContactManifoldList.prototype.insert = function( contact_manifold ) {
	// The list is completely unordered, throw the manifold at the beginning
	contact_manifold.next_manifold = this.first;
	this.first = contact_manifold;
};

/**
 * Returns (and possibly creates) a ContactManifold for the two rigid bodies
 *
 * @param {RigidBody} object_a
 * @param {RigidBoxy} object_b
 * @returns {ContactManifold}
 */
Goblin.ContactManifoldList.prototype.getManifoldForObjects = function( object_a, object_b ) {
	var manifold = null;
	if ( this.first !== null ) {
		var current = this.first;
		while ( current !== null ) {
			if (
				current.object_a === object_a && current.object_b === object_b ||
				current.object_a === object_b && current.object_b === object_a
			) {
				manifold = current;
				break;
			}
			current = current.next_manifold;
		}
	}

	if ( manifold === null ) {
		// A manifold for these two objects does not exist, create one
		manifold = Goblin.ObjectPool.getObject( 'ContactManifold' );
		manifold.object_a = object_a;
		manifold.object_b = object_b;
		this.insert( manifold );
	}

	return manifold;
};
Goblin.GhostBody = function( shape ) {
    Goblin.RigidBody.call( this, shape, Infinity );

    this.contacts = [];
    this.tick_contacts = [];

    this.addListener( 'speculativeContact', Goblin.GhostBody.prototype.onSpeculativeContact );
};

Goblin.GhostBody.prototype = Object.create( Goblin.RigidBody.prototype );

Goblin.GhostBody.prototype.onSpeculativeContact = function( object_b, contact ) {
    this.tick_contacts.push( object_b );
    if ( this.contacts.indexOf( object_b ) === -1 ) {
        this.contacts.push( object_b );
        this.emit( 'contactStart', object_b, contact );
    } else {
        this.emit( 'contactContinue', object_b, contact );
    }

    return false;
};

Goblin.GhostBody.prototype.checkForEndedContacts = function() {
    for ( var i = 0; i < this.contacts.length; i++ ) {
        if ( this.tick_contacts.indexOf( this.contacts[i] ) === -1 ) {
            this.emit( 'contactEnd', this.contacts[i] );
            this.contacts.splice( i, 1 );
            i -= 1;
        }
    }
    this.tick_contacts.length = 0;
};
/**
 * Adapted from BulletPhysics's btIterativeSolver
 *
 * @class IterativeSolver
 * @constructor
 */
Goblin.IterativeSolver = function() {
	this.existing_contact_ids = {};

	/**
	 * Holds contact constraints generated from contact manifolds
	 *
	 * @property contact_constraints
	 * @type {Array}
	 */
	this.contact_constraints = [];

	/**
	 * Holds friction constraints generated from contact manifolds
	 *
	 * @property friction_constraints
	 * @type {Array}
	 */
	this.friction_constraints = [];

	/**
	 * array of all constraints being solved
	 *
	 * @property all_constraints
	 * @type {Array}
	 */
	this.all_constraints = [];

	/**
	 * array of constraints on the system, excluding contact & friction
	 *
	 * @property constraints
	 * @type {Array}
	 */
	this.constraints = [];

	/**
	 * maximum solver iterations per time step
	 *
	 * @property max_iterations
	 * @type {number}
	 */
	this.max_iterations = 10;

	/**
	 * maximum solver iterations per time step to resolve contacts
	 *
	 * @property penetrations_max_iterations
	 * @type {number}
	 */
	this.penetrations_max_iterations = 5;

	/**
	 * used to relax the contact position solver, 0 is no position correction and 1 is full correction
	 *
	 * @property relaxation
	 * @type {number}
	 * @default 0.9
	 */
	this.relaxation = 0.9;

	/**
	 * weighting used in the Gauss-Seidel successive over-relaxation solver
	 *
	 * @property sor_weight
	 * @type {number}
	 */
	this.sor_weight = 0.85;

	/**
	 * how much of the solution to start with on the next solver pass
	 *
	 * @property warmstarting_factor
	 * @type {number}
	 */
	this.warmstarting_factor = 0.95;


	var solver = this;
	/**
	 * used to remove contact constraints from the system when their contacts are destroyed
	 *
	 * @method onContactDeactivate
	 * @private
	 */
	this.onContactDeactivate = function() {
		this.removeListener( 'deactivate', solver.onContactDeactivate );

		var idx = solver.contact_constraints.indexOf( this );
		solver.contact_constraints.splice( idx, 1 );

		delete solver.existing_contact_ids[ this.contact.uid ];
	};
	/**
	 * used to remove friction constraints from the system when their contacts are destroyed
	 *
	 * @method onFrictionDeactivate
	 * @private
	 */
	this.onFrictionDeactivate = function() {
		this.removeListener( 'deactivate', solver.onFrictionDeactivate );

		var idx = solver.friction_constraints.indexOf( this );
		solver.friction_constraints.splice( idx, 1 );
	};
};

/**
 * adds a constraint to the solver
 *
 * @method addConstraint
 * @param constraint {Goblin.Constraint} constraint to be added
 */
Goblin.IterativeSolver.prototype.addConstraint = function( constraint ) {
	if ( this.constraints.indexOf( constraint ) === -1 ) {
		this.constraints.push( constraint );
	}
};

/**
 * removes a constraint from the solver
 *
 * @method removeConstraint
 * @param constraint {Goblin.Constraint} constraint to be removed
 */
Goblin.IterativeSolver.prototype.removeConstraint = function( constraint ) {
	var idx = this.constraints.indexOf( constraint );
	if ( idx !== -1 ) {
		this.constraints.splice( idx, 1 );
	}
};

/**
 * Converts contact manifolds into contact constraints
 *
 * @method processContactManifolds
 * @param contact_manifolds {Array} contact manifolds to process
 */
Goblin.IterativeSolver.prototype.processContactManifolds = function( contact_manifolds ) {
	var i, j,
		manifold,
		contacts_length,
		contact,
		constraint;

	manifold = contact_manifolds.first;

	while( manifold ) {
		contacts_length = manifold.points.length;

		for ( i = 0; i < contacts_length; i++ ) {
			contact = manifold.points[i];

			var existing_constraint = this.existing_contact_ids.hasOwnProperty( contact.uid );

			if ( !existing_constraint ) {
				this.existing_contact_ids[contact.uid] = true;

				// Build contact constraint
				constraint = Goblin.ObjectPool.getObject( 'ContactConstraint' );
				constraint.buildFromContact( contact );
				this.contact_constraints.push( constraint );
				constraint.addListener( 'deactivate', this.onContactDeactivate );

				// Build friction constraint
				constraint = Goblin.ObjectPool.getObject( 'FrictionConstraint' );
				constraint.buildFromContact( contact );
				this.friction_constraints.push( constraint );
				constraint.addListener( 'deactivate', this.onFrictionDeactivate );
			}
		}

		manifold = manifold.next_manifold;
	}

	// @TODO just for now
	this.all_constraints.length = 0;
	Array.prototype.push.apply( this.all_constraints, this.friction_constraints );
	Array.prototype.push.apply( this.all_constraints, this.constraints );
	Array.prototype.push.apply( this.all_constraints, this.contact_constraints );
};

Goblin.IterativeSolver.prototype.prepareConstraints = function( time_delta ) {
	var num_constraints = this.all_constraints.length,
		num_rows,
		constraint,
		row,
		i, j;

	for ( i = 0; i < num_constraints; i++ ) {
		constraint = this.all_constraints[i];
		if ( constraint.active === false ) {
			continue;
		}
		num_rows = constraint.rows.length;

		constraint.update( time_delta );
		for ( j = 0; j < num_rows; j++ ) {
			row = constraint.rows[j];
			row.multiplier = 0;
			row.computeB( constraint ); // Objects' inverted mass & inertia tensors & Jacobian
			row.computeD();
			row.computeEta( constraint, time_delta ); // Amount of work needed for the constraint
		}
	}
};

Goblin.IterativeSolver.prototype.resolveContacts = function() {
	var iteration,
		constraint,
		jdot, row, i,
		delta_lambda,
		max_impulse = 0,
		invmass;

	// Solve penetrations
	for ( iteration = 0; iteration < this.penetrations_max_iterations; iteration++ ) {
		max_impulse = 0;
		for ( i = 0; i < this.contact_constraints.length; i++ ) {
			constraint = this.contact_constraints[i];
			row = constraint.rows[0];

			jdot = 0;
			if ( constraint.object_a != null && constraint.object_a._mass !== Infinity ) {
				jdot += (
					row.jacobian[0] * constraint.object_a.linear_factor.x * constraint.object_a.push_velocity.x +
					row.jacobian[1] * constraint.object_a.linear_factor.y * constraint.object_a.push_velocity.y +
					row.jacobian[2] * constraint.object_a.linear_factor.z * constraint.object_a.push_velocity.z +
					row.jacobian[3] * constraint.object_a.angular_factor.x * constraint.object_a.turn_velocity.x +
					row.jacobian[4] * constraint.object_a.angular_factor.y * constraint.object_a.turn_velocity.y +
					row.jacobian[5] * constraint.object_a.angular_factor.z * constraint.object_a.turn_velocity.z
				);
			}
			if ( constraint.object_b != null && constraint.object_b._mass !== Infinity ) {
				jdot += (
					row.jacobian[6] * constraint.object_b.linear_factor.x * constraint.object_b.push_velocity.x +
					row.jacobian[7] * constraint.object_b.linear_factor.y * constraint.object_b.push_velocity.y +
					row.jacobian[8] * constraint.object_b.linear_factor.z * constraint.object_b.push_velocity.z +
					row.jacobian[9] * constraint.object_b.angular_factor.x * constraint.object_b.turn_velocity.x +
					row.jacobian[10] * constraint.object_b.angular_factor.y * constraint.object_b.turn_velocity.y +
					row.jacobian[11] * constraint.object_b.angular_factor.z * constraint.object_b.turn_velocity.z
				);
			}

			delta_lambda = ( constraint.contact.penetration_depth - jdot ) / row.D || 0;
			var cache = row.multiplier;
			row.multiplier = Math.max(
				row.lower_limit,
				Math.min(
					cache + delta_lambda,
					row.upper_limit
				)
			);
			delta_lambda = row.multiplier - cache;
			max_impulse = Math.max( max_impulse, delta_lambda );

			if ( constraint.object_a && constraint.object_a._mass !== Infinity ) {
				constraint.object_a.push_velocity.x += delta_lambda * row.B[0];
				constraint.object_a.push_velocity.y += delta_lambda * row.B[1];
				constraint.object_a.push_velocity.z += delta_lambda * row.B[2];

				constraint.object_a.turn_velocity.x += delta_lambda * row.B[3];
				constraint.object_a.turn_velocity.y += delta_lambda * row.B[4];
				constraint.object_a.turn_velocity.z += delta_lambda * row.B[5];
			}
			if ( constraint.object_b && constraint.object_b._mass !== Infinity ) {
				constraint.object_b.push_velocity.x += delta_lambda * row.B[6];
				constraint.object_b.push_velocity.y += delta_lambda * row.B[7];
				constraint.object_b.push_velocity.z += delta_lambda * row.B[8];

				constraint.object_b.turn_velocity.x += delta_lambda * row.B[9];
				constraint.object_b.turn_velocity.y += delta_lambda * row.B[10];
				constraint.object_b.turn_velocity.z += delta_lambda * row.B[11];
			}
		}

		if ( max_impulse >= -Goblin.EPSILON && max_impulse <= Goblin.EPSILON ) {
			break;
		}
	}

	// Apply position/rotation solver
	for ( i = 0; i < this.contact_constraints.length; i++ ) {
		constraint = this.contact_constraints[i];
		row = constraint.rows[0];

		if ( constraint.object_a != null && constraint.object_a._mass !== Infinity ) {
			invmass = constraint.object_a._mass_inverted;
			constraint.object_a.position.x += invmass * row.jacobian[0] * constraint.object_a.linear_factor.x * row.multiplier * this.relaxation;
			constraint.object_a.position.y += invmass * row.jacobian[1] * constraint.object_a.linear_factor.y * row.multiplier * this.relaxation;
			constraint.object_a.position.z += invmass * row.jacobian[2] * constraint.object_a.linear_factor.z * row.multiplier * this.relaxation;

			_tmp_vec3_1.x = row.jacobian[3] * constraint.object_a.angular_factor.x * row.multiplier * this.relaxation;
			_tmp_vec3_1.y = row.jacobian[4] * constraint.object_a.angular_factor.y * row.multiplier * this.relaxation;
			_tmp_vec3_1.z = row.jacobian[5] * constraint.object_a.angular_factor.z * row.multiplier * this.relaxation;
			constraint.object_a.inverseInertiaTensorWorldFrame.transformVector3( _tmp_vec3_1 );

			_tmp_quat4_1.x = _tmp_vec3_1.x;
			_tmp_quat4_1.y = _tmp_vec3_1.y;
			_tmp_quat4_1.z = _tmp_vec3_1.z;
			_tmp_quat4_1.w = 0;
			_tmp_quat4_1.multiply( constraint.object_a.rotation );

			constraint.object_a.rotation.x += 0.5 * _tmp_quat4_1.x;
			constraint.object_a.rotation.y += 0.5 * _tmp_quat4_1.y;
			constraint.object_a.rotation.z += 0.5 * _tmp_quat4_1.z;
			constraint.object_a.rotation.w += 0.5 * _tmp_quat4_1.w;
			constraint.object_a.rotation.normalize();
		}

		if ( constraint.object_b != null && constraint.object_b._mass !== Infinity ) {
			invmass = constraint.object_b._mass_inverted;
			constraint.object_b.position.x += invmass * row.jacobian[6] * constraint.object_b.linear_factor.x * row.multiplier * this.relaxation;
			constraint.object_b.position.y += invmass * row.jacobian[7] * constraint.object_b.linear_factor.y * row.multiplier * this.relaxation;
			constraint.object_b.position.z += invmass * row.jacobian[8] * constraint.object_b.linear_factor.z * row.multiplier * this.relaxation;

			_tmp_vec3_1.x = row.jacobian[9] * constraint.object_b.angular_factor.x * row.multiplier * this.relaxation;
			_tmp_vec3_1.y = row.jacobian[10] * constraint.object_b.angular_factor.y * row.multiplier * this.relaxation;
			_tmp_vec3_1.z = row.jacobian[11] * constraint.object_b.angular_factor.z * row.multiplier * this.relaxation;
			constraint.object_b.inverseInertiaTensorWorldFrame.transformVector3( _tmp_vec3_1 );

			_tmp_quat4_1.x = _tmp_vec3_1.x;
			_tmp_quat4_1.y = _tmp_vec3_1.y;
			_tmp_quat4_1.z = _tmp_vec3_1.z;
			_tmp_quat4_1.w = 0;
			_tmp_quat4_1.multiply( constraint.object_b.rotation );

			constraint.object_b.rotation.x += 0.5 * _tmp_quat4_1.x;
			constraint.object_b.rotation.y += 0.5 * _tmp_quat4_1.y;
			constraint.object_b.rotation.z += 0.5 * _tmp_quat4_1.z;
			constraint.object_b.rotation.w += 0.5 * _tmp_quat4_1.w;
			constraint.object_b.rotation.normalize();
		}

		row.multiplier = 0;
	}
};

Goblin.IterativeSolver.prototype.solveConstraints = function() {
	var num_constraints = this.all_constraints.length,
		constraint,
		num_rows,
		row,
		warmth,
		i, j;

	var iteration,
		delta_lambda,
		max_impulse = 0, // Track the largest impulse per iteration; if the impulse is <= EPSILON then early out
		jdot;

	// Warm starting
	for ( i = 0; i < num_constraints; i++ ) {
		constraint = this.all_constraints[i];
		if ( constraint.active === false ) {
			continue;
		}

		for ( j = 0; j < constraint.rows.length; j++ ) {
			row = constraint.rows[j];
			warmth = row.multiplier_cached * this.warmstarting_factor;
			row.multiplier = warmth;

			if ( constraint.object_a && constraint.object_a._mass !== Infinity ) {
				constraint.object_a.solver_impulse[0] += warmth * row.B[0];
				constraint.object_a.solver_impulse[1] += warmth * row.B[1];
				constraint.object_a.solver_impulse[2] += warmth * row.B[2];

				constraint.object_a.solver_impulse[3] += warmth * row.B[3];
				constraint.object_a.solver_impulse[4] += warmth * row.B[4];
				constraint.object_a.solver_impulse[5] += warmth * row.B[5];
			}
			if ( constraint.object_b && constraint.object_b._mass !== Infinity ) {
				constraint.object_b.solver_impulse[0] += warmth * row.B[6];
				constraint.object_b.solver_impulse[1] += warmth * row.B[7];
				constraint.object_b.solver_impulse[2] += warmth * row.B[8];

				constraint.object_b.solver_impulse[3] += warmth * row.B[9];
				constraint.object_b.solver_impulse[4] += warmth * row.B[10];
				constraint.object_b.solver_impulse[5] += warmth * row.B[11];
			}
		}
	}

	for ( iteration = 0; iteration < this.max_iterations; iteration++ ) {
		max_impulse = 0;
		for ( i = 0; i < num_constraints; i++ ) {
			constraint = this.all_constraints[i];
			if ( constraint.active === false ) {
				continue;
			}
			num_rows = constraint.rows.length;

			for ( j = 0; j < num_rows; j++ ) {
				row = constraint.rows[j];

				jdot = 0;
				if ( constraint.object_a != null && constraint.object_a._mass !== Infinity ) {
					jdot += (
						row.jacobian[0] * constraint.object_a.linear_factor.x * constraint.object_a.solver_impulse[0] +
						row.jacobian[1] * constraint.object_a.linear_factor.y * constraint.object_a.solver_impulse[1] +
						row.jacobian[2] * constraint.object_a.linear_factor.z * constraint.object_a.solver_impulse[2] +
						row.jacobian[3] * constraint.object_a.angular_factor.x * constraint.object_a.solver_impulse[3] +
						row.jacobian[4] * constraint.object_a.angular_factor.y * constraint.object_a.solver_impulse[4] +
						row.jacobian[5] * constraint.object_a.angular_factor.z * constraint.object_a.solver_impulse[5]
						);
				}
				if ( constraint.object_b != null && constraint.object_b._mass !== Infinity ) {
					jdot += (
						row.jacobian[6] * constraint.object_b.linear_factor.x * constraint.object_b.solver_impulse[0] +
						row.jacobian[7] * constraint.object_b.linear_factor.y * constraint.object_b.solver_impulse[1] +
						row.jacobian[8] * constraint.object_b.linear_factor.z * constraint.object_b.solver_impulse[2] +
						row.jacobian[9] * constraint.object_b.angular_factor.x * constraint.object_b.solver_impulse[3] +
						row.jacobian[10] * constraint.object_b.angular_factor.y * constraint.object_b.solver_impulse[4] +
						row.jacobian[11] * constraint.object_b.angular_factor.z * constraint.object_b.solver_impulse[5]
					);
				}

				delta_lambda = ( ( row.eta - jdot ) / row.D || 0) * constraint.factor;
				var cache = row.multiplier,
					multiplier_target = cache + delta_lambda;


				// successive over-relaxation
				multiplier_target = this.sor_weight * multiplier_target + ( 1 - this.sor_weight ) * cache;

				// Clamp to row constraints
				row.multiplier = Math.max(
					row.lower_limit,
					Math.min(
						multiplier_target,
						row.upper_limit
					)
				);

				// Find final `delta_lambda`
				delta_lambda = row.multiplier - cache;

				var total_mass = ( constraint.object_a && constraint.object_a._mass !== Infinity ? constraint.object_a._mass : 0 ) +
					( constraint.object_b && constraint.object_b._mass !== Infinity ? constraint.object_b._mass : 0 );
				max_impulse = Math.max( max_impulse, Math.abs( delta_lambda ) / total_mass );

				if ( constraint.object_a && constraint.object_a._mass !== Infinity ) {
					constraint.object_a.solver_impulse[0] += delta_lambda * row.B[0];
					constraint.object_a.solver_impulse[1] += delta_lambda * row.B[1];
					constraint.object_a.solver_impulse[2] += delta_lambda * row.B[2];

					constraint.object_a.solver_impulse[3] += delta_lambda * row.B[3];
					constraint.object_a.solver_impulse[4] += delta_lambda * row.B[4];
					constraint.object_a.solver_impulse[5] += delta_lambda * row.B[5];
				}
				if ( constraint.object_b && constraint.object_b._mass !== Infinity ) {
					constraint.object_b.solver_impulse[0] += delta_lambda * row.B[6];
					constraint.object_b.solver_impulse[1] += delta_lambda * row.B[7];
					constraint.object_b.solver_impulse[2] += delta_lambda * row.B[8];

					constraint.object_b.solver_impulse[3] += delta_lambda * row.B[9];
					constraint.object_b.solver_impulse[4] += delta_lambda * row.B[10];
					constraint.object_b.solver_impulse[5] += delta_lambda * row.B[11];
				}
			}
		}

		if ( max_impulse <= 0.1 ) {
			break;
		}
	}
};

Goblin.IterativeSolver.prototype.applyConstraints = function( time_delta ) {
	var num_constraints = this.all_constraints.length,
		constraint,
		num_rows,
		row,
		i, j,
		invmass;

	for ( i = 0; i < num_constraints; i++ ) {
		constraint = this.all_constraints[i];
		if ( constraint.active === false ) {
			continue;
		}
		num_rows = constraint.rows.length;

		constraint.last_impulse.x = constraint.last_impulse.y = constraint.last_impulse.z = 0;

		for ( j = 0; j < num_rows; j++ ) {
			row = constraint.rows[j];
			row.multiplier_cached = row.multiplier;

			if ( constraint.object_a != null && constraint.object_a._mass !== Infinity ) {
				invmass = constraint.object_a._mass_inverted;
				_tmp_vec3_2.x = invmass * time_delta * row.jacobian[0] * constraint.object_a.linear_factor.x * row.multiplier;
				_tmp_vec3_2.y = invmass * time_delta * row.jacobian[1] * constraint.object_a.linear_factor.y * row.multiplier;
				_tmp_vec3_2.z = invmass * time_delta * row.jacobian[2] * constraint.object_a.linear_factor.z * row.multiplier;
				constraint.object_a.linear_velocity.add( _tmp_vec3_2 );
				constraint.last_impulse.add( _tmp_vec3_2 );

				_tmp_vec3_1.x = time_delta * row.jacobian[3] * constraint.object_a.angular_factor.x * row.multiplier;
				_tmp_vec3_1.y = time_delta * row.jacobian[4] * constraint.object_a.angular_factor.y * row.multiplier;
				_tmp_vec3_1.z = time_delta * row.jacobian[5] * constraint.object_a.angular_factor.z * row.multiplier;
				constraint.object_a.inverseInertiaTensorWorldFrame.transformVector3( _tmp_vec3_1 );
				constraint.object_a.angular_velocity.add( _tmp_vec3_1 );
				constraint.last_impulse.add( _tmp_vec3_1 );
			}

			if ( constraint.object_b != null && constraint.object_b._mass !== Infinity ) {
				invmass = constraint.object_b._mass_inverted;
				_tmp_vec3_2.x = invmass * time_delta * row.jacobian[6] * constraint.object_b.linear_factor.x * row.multiplier;
				_tmp_vec3_2.y = invmass * time_delta * row.jacobian[7] * constraint.object_b.linear_factor.y * row.multiplier;
				_tmp_vec3_2.z = invmass * time_delta * row.jacobian[8] * constraint.object_b.linear_factor.z * row.multiplier;
				constraint.object_b.linear_velocity.add(_tmp_vec3_2 );
				constraint.last_impulse.add( _tmp_vec3_2 );

				_tmp_vec3_1.x = time_delta * row.jacobian[9] * constraint.object_b.angular_factor.x * row.multiplier;
				_tmp_vec3_1.y = time_delta * row.jacobian[10] * constraint.object_b.angular_factor.y * row.multiplier;
				_tmp_vec3_1.z = time_delta * row.jacobian[11] * constraint.object_b.angular_factor.z * row.multiplier;
				constraint.object_b.inverseInertiaTensorWorldFrame.transformVector3( _tmp_vec3_1 );
				constraint.object_b.angular_velocity.add( _tmp_vec3_1 );
				constraint.last_impulse.add( _tmp_vec3_1 );
			}
		}

		if ( constraint.breaking_threshold > 0 ) {
			if ( constraint.last_impulse.lengthSquared() >= constraint.breaking_threshold * constraint.breaking_threshold ) {
				constraint.active = false;
			}
		}
	}
};
/**
 * Takes possible contacts found by a broad phase and determines if they are legitimate contacts
 *
 * @class NarrowPhase
 * @constructor
 */
Goblin.NarrowPhase = function() {
	/**
	 * holds all contacts which currently exist in the scene
	 *
	 * @property contact_manifolds
	 * @type Goblin.ContactManifoldList
	 */
	this.contact_manifolds = new Goblin.ContactManifoldList();
};

/**
 * Iterates over all contact manifolds, updating penetration depth & contact locations
 *
 * @method updateContactManifolds
 */
Goblin.NarrowPhase.prototype.updateContactManifolds = function() {
	var current = this.contact_manifolds.first,
		prev = null;

	while ( current !== null ) {
		current.update();

		if ( current.points.length === 0 ) {
			Goblin.ObjectPool.freeObject( 'ContactManifold', current );
			if ( prev == null ) {
				this.contact_manifolds.first = current.next_manifold;
			} else {
				prev.next_manifold = current.next_manifold;
			}
			current = current.next_manifold;
		} else {
			prev = current;
			current = current.next_manifold;
		}
	}
};

Goblin.NarrowPhase.prototype.midPhase = function( object_a, object_b ) {
	var compound,
		other;

	if ( object_a.shape instanceof Goblin.CompoundShape ) {
		compound = object_a;
		other = object_b;
	} else {
		compound = object_b;
		other = object_a;
	}

	var proxy = Goblin.ObjectPool.getObject( 'RigidBodyProxy' ),
		child_shape, contact;
	for ( var i = 0; i < compound.shape.child_shapes.length; i++ ) {
		child_shape = compound.shape.child_shapes[i];
		proxy.setFrom( compound, child_shape );

		if ( proxy.shape instanceof Goblin.CompoundShape || other.shape instanceof Goblin.CompoundShape ) {
			this.midPhase( proxy, other );
		} else {
			contact = this.getContact( proxy, other );
			if ( contact != null ) {
				var parent_a, parent_b;
				if ( contact.object_a === proxy ) {
					contact.object_a = compound;
					parent_a = proxy;
					parent_b = other;
				} else {
					contact.object_b = compound;
					parent_a = other;
					parent_b = proxy;
				}

				if ( parent_a instanceof Goblin.RigidBodyProxy ) {
					while ( parent_a.parent ) {
						if ( parent_a instanceof Goblin.RigidBodyProxy ) {
							parent_a.shape_data.transform.transformVector3( contact.contact_point_in_a );
						}
						parent_a = parent_a.parent;
					}
				}

				if ( parent_b instanceof Goblin.RigidBodyProxy ) {
					while ( parent_b.parent ) {
						if ( parent_b instanceof Goblin.RigidBodyProxy ) {
							parent_b.shape_data.transform.transformVector3( contact.contact_point_in_b );
						}
						parent_b = parent_b.parent;
					}
				}

				contact.object_a = parent_a;
				contact.object_b = parent_b;
				this.addContact( parent_a, parent_b, contact );
			}
		}
	}
	Goblin.ObjectPool.freeObject( 'RigidBodyProxy', proxy );
};

Goblin.NarrowPhase.prototype.meshCollision = (function(){
	var b_to_a = new Goblin.Matrix4(),
		tri_b = new Goblin.TriangleShape( new Goblin.Vector3(), new Goblin.Vector3(), new Goblin.Vector3() ),
		b_aabb = new Goblin.AABB(),
		b_right_aabb = new Goblin.AABB(),
		b_left_aabb = new Goblin.AABB();

	function meshMesh( object_a, object_b, addContact ) {
		// get matrix which converts from object_b's space to object_a
		b_to_a.copy( object_a.transform_inverse );
		b_to_a.multiply( object_b.transform );

		// traverse both objects' AABBs while they overlap, if two overlapping leaves are found then perform Triangle/Triangle intersection test
		var nodes = [ object_a.shape.hierarchy, object_b.shape.hierarchy ];
		//debugger;
		while ( nodes.length ) {
			var a_node = nodes.shift(),
				b_node = nodes.shift();

			if ( a_node.isLeaf() && b_node.isLeaf() ) {
				// Both sides are triangles, do intersection test
                // convert node_b's triangle into node_a's frame
                b_to_a.transformVector3Into( b_node.object.a, tri_b.a );
                b_to_a.transformVector3Into( b_node.object.b, tri_b.b );
                b_to_a.transformVector3Into( b_node.object.c, tri_b.c );
                _tmp_vec3_1.subtractVectors( tri_b.b, tri_b.a );
                _tmp_vec3_2.subtractVectors( tri_b.c, tri_b.a );
                tri_b.normal.crossVectors( _tmp_vec3_1, _tmp_vec3_2 );
                tri_b.normal.normalize();

				var contact = Goblin.TriangleTriangle( a_node.object, tri_b );
                if ( contact != null ) {
					object_a.transform.rotateVector3( contact.contact_normal );

                    object_a.transform.transformVector3( contact.contact_point );

                    object_a.transform.transformVector3( contact.contact_point_in_b );
                    object_b.transform_inverse.transformVector3( contact.contact_point_in_b );

                    contact.object_a = object_a;
                    contact.object_b = object_b;

                    contact.restitution = ( object_a.restitution + object_b.restitution ) / 2;
                    contact.friction = ( object_a.friction + object_b.friction ) / 2;
                    /*console.log( contact );
                    debugger;*/

                    addContact( object_a, object_b, contact );
                }
			} else if ( a_node.isLeaf() ) {
				// just a_node is a leaf
				b_left_aabb.transform( b_node.left.aabb, b_to_a );
				if ( a_node.aabb.intersects( b_left_aabb ) ) {
					nodes.push( a_node, b_node.left );
				}
				b_right_aabb.transform( b_node.right.aabb, b_to_a );
				if ( a_node.aabb.intersects( b_right_aabb ) ) {
					nodes.push( a_node, b_node.right );
				}
			} else if ( b_node.isLeaf() ) {
				// just b_node is a leaf
				b_aabb.transform( b_node.aabb, b_to_a );
				if ( b_aabb.intersects( a_node.left.aabb ) ) {
					nodes.push( a_node.left, b_node );
				}
				if ( b_aabb.intersects( a_node.right.aabb ) ) {
					nodes.push( a_node.right, b_node );
				}
			} else {
				// neither node is a branch
				b_left_aabb.transform( b_node.left.aabb, b_to_a );
				b_right_aabb.transform( b_node.right.aabb, b_to_a );
				if ( a_node.left.aabb.intersects( b_left_aabb ) ) {
					nodes.push( a_node.left, b_node.left );
				}
				if ( a_node.left.aabb.intersects( b_right_aabb ) ) {
					nodes.push( a_node.left, b_node.right );
				}
				if ( a_node.right.aabb.intersects( b_left_aabb ) ) {
					nodes.push( a_node.right, b_node.left );
				}
				if ( a_node.right.aabb.intersects( b_right_aabb ) ) {
					nodes.push( a_node.right, b_node.right );
				}
			}
		}
	}

	function triangleConvex( triangle, mesh, convex ) {
		// Create proxy to convert convex into mesh's space
		var proxy = Goblin.ObjectPool.getObject( 'RigidBodyProxy' );

		var child_shape = new Goblin.CompoundShapeChild( triangle, new Goblin.Vector3(), new Goblin.Quaternion() );
		proxy.setFrom( mesh, child_shape );

		var simplex = Goblin.GjkEpa.GJK( proxy, convex ),
			contact;
		if ( Goblin.GjkEpa.result != null ) {
			contact = Goblin.GjkEpa.result;
		} else if ( simplex != null ) {
			contact = Goblin.GjkEpa.EPA( simplex );
		}

		Goblin.ObjectPool.freeObject( 'RigidBodyProxy', proxy );

		return contact;
	}

	var meshConvex = (function(){
		var convex_to_mesh = new Goblin.Matrix4(),
			convex_aabb_in_mesh = new Goblin.AABB();

		return function meshConvex( mesh, convex, addContact ) {
			// Find matrix that converts convex into mesh space
			convex_to_mesh.copy( convex.transform );
			convex_to_mesh.multiply( mesh.transform_inverse );

			convex_aabb_in_mesh.transform( convex.aabb, mesh.transform_inverse );

			// Traverse the BHV in mesh
			var pending_nodes = [ mesh.shape.hierarchy ],
				node;
			while ( ( node = pending_nodes.shift() ) ) {
				if ( node.aabb.intersects( convex_aabb_in_mesh ) ) {
					if ( node.isLeaf() ) {
						// Check node for collision
						var contact = triangleConvex( node.object, mesh, convex );
						if ( contact != null ) {
							var _mesh = mesh;
							while ( _mesh.parent != null ) {
								_mesh = _mesh.parent;
							}
							contact.object_a = _mesh;
							addContact( _mesh, convex, contact );
						}
					} else {
						pending_nodes.push( node.left, node.right );
					}
				}
			}
		};
	})();

	return function meshCollision( object_a, object_b ) {
		var a_is_mesh = object_a.shape instanceof Goblin.MeshShape,
			b_is_mesh = object_b.shape instanceof Goblin.MeshShape;

		if ( a_is_mesh && b_is_mesh ) {
			meshMesh( object_a, object_b, this.addContact.bind( this ) );
		} else {
			if ( a_is_mesh ) {
				meshConvex( object_a, object_b, this.addContact.bind( this ) );
			} else {
				meshConvex( object_b, object_a, this.addContact.bind( this ) );
			}
		}
	};
})();

/**
 * Tests two objects for contact
 *
 * @method getContact
 * @param {RigidBody} object_a
 * @param {RigidBody} object_b
 */
Goblin.NarrowPhase.prototype.getContact = function( object_a, object_b ) {
	if ( object_a.shape instanceof Goblin.CompoundShape || object_b.shape instanceof Goblin.CompoundShape ) {
		this.midPhase( object_a, object_b );
		return;
	}

	if ( object_a.shape instanceof Goblin.MeshShape || object_b.shape instanceof Goblin.MeshShape ) {
		this.meshCollision( object_a, object_b );
		return;
	}

	var contact;

	if ( object_a.shape instanceof Goblin.SphereShape && object_b.shape instanceof Goblin.SphereShape ) {
		// Sphere - Sphere contact check
		contact = Goblin.SphereSphere( object_a, object_b );
	} else if (
		object_a.shape instanceof Goblin.SphereShape && object_b.shape instanceof Goblin.BoxShape ||
		object_a.shape instanceof Goblin.BoxShape && object_b.shape instanceof Goblin.SphereShape
	) {
		// Sphere - Box contact check
		contact = Goblin.BoxSphere( object_a, object_b );
	} else {
		// contact check based on GJK
		var simplex = Goblin.GjkEpa.GJK( object_a, object_b );
		if ( Goblin.GjkEpa.result != null ) {
			contact = Goblin.GjkEpa.result;
		} else if ( simplex != null ) {
			contact = Goblin.GjkEpa.EPA( simplex );
		}
	}

	return contact;
};

Goblin.NarrowPhase.prototype.addContact = function( object_a, object_b, contact ) {
	this.contact_manifolds.getManifoldForObjects( object_a, object_b ).addContact( contact );
};

/**
 * Loops over the passed array of object pairs which may be in contact
 * valid contacts are put in this object's `contacts` property
 *
 * @param possible_contacts {Array}
 */
Goblin.NarrowPhase.prototype.generateContacts = function( possible_contacts ) {
	var i,
		contact,
		possible_contacts_length = possible_contacts.length;

	// Make sure all of the manifolds are up to date
	this.updateContactManifolds();

	for ( i = 0; i < possible_contacts_length; i++ ) {
		contact = this.getContact( possible_contacts[i][0], possible_contacts[i][1] );
		if ( contact != null ) {
			this.addContact( possible_contacts[i][0], possible_contacts[i][1], contact );
		}
	}
};

Goblin.NarrowPhase.prototype.removeBody = function( body ) {
	var manifold = this.contact_manifolds.first;

	while ( manifold != null ) {
		if ( manifold.object_a === body || manifold.object_b === body ) {
			for ( var i = 0; i < manifold.points.length; i++ ) {
				manifold.points[i].destroy();
			}
			manifold.points.length = 0;
		}

		manifold = manifold.next;
	}
};
/**
 * Manages pools for various types of objects, provides methods for creating and freeing pooled objects
 *
 * @class ObjectPool
 * @static
 */
Goblin.ObjectPool = {
	/**
	 * key/value map of registered types
	 *
	 * @property types
	 * @private
	 */
	types: {},

	/**
	 * key/pool map of object type - to - object pool
	 *
	 * @property pools
	 * @private
	 */
	pools: {},

	/**
	 * registers a type of object to be available in pools
	 *
	 * @param key {String} key associated with the object to register
	 * @param constructing_function {Function} function which will return a new object
	 */
	registerType: function( key, constructing_function ) {
		this.types[ key ] = constructing_function;
		this.pools[ key ] = [];
	},

	/**
	 * retrieve a free object from the specified pool, or creates a new object if one is not available
	 *
	 * @param key {String} key of the object type to retrieve
	 * @return {Mixed} object of the type asked for, when done release it with `ObjectPool.freeObject`
	 */
	getObject: function( key ) {
		var pool = this.pools[ key ];

		if ( pool.length !== 0 ) {
			return pool.pop();
		} else {
			return this.types[ key ]();
		}
	},

	/**
	 * adds on object to the object pool so it can be reused
	 *
	 * @param key {String} type of the object being freed, matching the key given to `registerType`
	 * @param object {Mixed} object to release into the pool
	 */
	freeObject: function( key, object ) {
		if ( object.removeAllListeners != null ) {
			object.removeAllListeners();
		}
		this.pools[ key ].push( object );
	}
};

// register the objects used in Goblin
Goblin.ObjectPool.registerType( 'ContactDetails', function() { return new Goblin.ContactDetails(); } );
Goblin.ObjectPool.registerType( 'ContactManifold', function() { return new Goblin.ContactManifold(); } );
Goblin.ObjectPool.registerType( 'GJK2SupportPoint', function() { return new Goblin.GjkEpa.SupportPoint( new Goblin.Vector3(), new Goblin.Vector3(), new Goblin.Vector3() ); } );
Goblin.ObjectPool.registerType( 'ConstraintRow', function() { return new Goblin.ConstraintRow(); } );
Goblin.ObjectPool.registerType( 'ContactConstraint', function() { return new Goblin.ContactConstraint(); } );
Goblin.ObjectPool.registerType( 'FrictionConstraint', function() { return new Goblin.FrictionConstraint(); } );
Goblin.ObjectPool.registerType( 'RayIntersection', function() { return new Goblin.RayIntersection(); } );
Goblin.ObjectPool.registerType( 'RigidBodyProxy', function() { return new Goblin.RigidBodyProxy(); } );
Goblin.RigidBodyProxy = function() {
	this.parent = null;
	this.id = null;

	this.shape = null;

	this.aabb = new Goblin.AABB();

	this._mass = null;
	this._mass_inverted = null;

	this.position = new Goblin.Vector3();
	this.rotation = new Goblin.Quaternion();

	this.transform = new Goblin.Matrix4();
	this.transform_inverse = new Goblin.Matrix4();

	this.restitution = null;
	this.friction = null;
};

Object.defineProperty(
	Goblin.RigidBodyProxy.prototype,
	'mass',
	{
		get: function() {
			return this._mass;
		},
		set: function( n ) {
			this._mass = n;
			this._mass_inverted = 1 / n;
			this.inertiaTensor = this.shape.getInertiaTensor( n );
		}
	}
);

Goblin.RigidBodyProxy.prototype.setFrom = function( parent, shape_data ) {
	this.parent = parent;

	this.id = parent.id;

	this.shape = shape_data.shape;
	this.shape_data = shape_data;

	this._mass = parent._mass;

	parent.transform.transformVector3Into( shape_data.position, this.position );
	this.rotation.multiplyQuaternions( parent.rotation, shape_data.rotation );

	this.transform.makeTransform( this.rotation, this.position );
	this.transform.invertInto( this.transform_inverse );

	this.aabb.transform( this.shape.aabb, this.transform );

	this.restitution = parent.restitution;
	this.friction = parent.friction;
};

Goblin.RigidBodyProxy.prototype.findSupportPoint = Goblin.RigidBody.prototype.findSupportPoint;

Goblin.RigidBodyProxy.prototype.getRigidBody = function() {
	var body = this.parent;
	while ( body.parent ) {
		body = this.parent;
	}
	return body;
};
/**
 * Manages the physics simulation
 *
 * @class World
 * @param broadphase {Goblin.Broadphase} the broadphase used by the world to find possible contacts
 * @param narrowphase {Goblin.NarrowPhase} the narrowphase used by the world to generate valid contacts
 * @constructor
 */
Goblin.World = function( broadphase, narrowphase, solver ) {
	/**
	 * How many time steps have been simulated. If the steps are always the same length then total simulation time = world.ticks * time_step
	 *
	 * @property ticks
	 * @type {number}
	 */
	this.ticks = 0;

	/**
	 * The broadphase used by the world to find possible contacts
	 *
	 * @property broadphase
	 * @type {Goblin.Broadphase}
	 */
	this.broadphase = broadphase;

	/**
	 * The narrowphase used by the world to generate valid contacts
	 *
	 * @property narrowphasee
	 * @type {Goblin.NarrowPhase}
	 */
	this.narrowphase = narrowphase;

	/**
	 * The contact solver used by the world to calculate and apply impulses resulting from contacts
	 *
	 * @property solver
	 */
	this.solver = solver;
	solver.world = this;

	/**
	 * Array of rigid bodies in the world
	 *
	 * @property rigid_bodies
	 * @type {Array}
	 * @default []
	 * @private
	 */
	this.rigid_bodies = [];

	/**
	 * Array of ghost bodies in the world
	 *
	 * @property ghost_bodies
	 * @type {Array}
	 * @default []
	 * @private
	 */
	this.ghost_bodies = [];

	/**
	* the world's gravity, applied by default to all objects in the world
	*
	* @property gravity
	* @type {vec3}
	* @default [ 0, -9.8, 0 ]
	*/
	this.gravity = new Goblin.Vector3( 0, -9.8, 0 );

	/**
	 * array of force generators in the world
	 *
	 * @property force_generators
	 * @type {Array}
	 * @default []
	 * @private
	 */
	this.force_generators = [];

	this.listeners = {};
};
Goblin.EventEmitter.apply( Goblin.World );

/**
* Steps the physics simulation according to the time delta
*
* @method step
* @param time_delta {Number} amount of time to simulate, in seconds
* @param [max_step] {Number} maximum time step size, in seconds
*/
Goblin.World.prototype.step = function( time_delta, max_step ) {
    max_step = max_step || time_delta;

	var x, delta, time_loops,
        i, loop_count, body;

    time_loops = time_delta / max_step;
    for ( x = 0; x < time_loops; x++ ) {
		this.ticks++;
        delta = Math.min( max_step, time_delta );
        time_delta -= max_step;

		this.emit( 'stepStart', this.ticks, delta );

        for ( i = 0, loop_count = this.rigid_bodies.length; i < loop_count; i++ ) {
            this.rigid_bodies[i].updateDerived();
        }

		// Apply gravity
        for ( i = 0, loop_count = this.rigid_bodies.length; i < loop_count; i++ ) {
            body = this.rigid_bodies[i];

            // Objects of infinite mass don't move
            if ( body._mass !== Infinity ) {
				_tmp_vec3_1.scaleVector( body.gravity || this.gravity, body._mass * delta );
                body.accumulated_force.add( _tmp_vec3_1 );
            }
        }

        // Apply force generators
        for ( i = 0, loop_count = this.force_generators.length; i < loop_count; i++ ) {
            this.force_generators[i].applyForce();
        }

        // Check for contacts, broadphase
        this.broadphase.update();

        // Find valid contacts, narrowphase
        this.narrowphase.generateContacts( this.broadphase.collision_pairs );

        // Process contact manifolds into contact and friction constraints
        this.solver.processContactManifolds( this.narrowphase.contact_manifolds );

        // Prepare the constraints by precomputing some values
        this.solver.prepareConstraints( delta );

        // Resolve contacts
        this.solver.resolveContacts();

        // Run the constraint solver
        this.solver.solveConstraints();

        // Apply the constraints
        this.solver.applyConstraints( delta );

        // Integrate rigid bodies
        for ( i = 0, loop_count = this.rigid_bodies.length; i < loop_count; i++ ) {
            body = this.rigid_bodies[i];
            body.integrate( delta );
        }

		// Uppdate ghost bodies
		for ( i = 0; i < this.ghost_bodies.length; i++ ) {
			body = this.ghost_bodies[i];
			body.checkForEndedContacts();
		}

		this.emit( 'stepEnd', this.ticks, delta );
    }
};

/**
 * Adds a rigid body to the world
 *
 * @method addRigidBody
 * @param rigid_body {Goblin.RigidBody} rigid body to add to the world
 */
Goblin.World.prototype.addRigidBody = function( rigid_body ) {
	rigid_body.world = this;
	rigid_body.updateDerived();
	this.rigid_bodies.push( rigid_body );
	this.broadphase.addBody( rigid_body );
};

/**
 * Removes a rigid body from the world
 *
 * @method removeRigidBody
 * @param rigid_body {Goblin.RigidBody} rigid body to remove from the world
 */
Goblin.World.prototype.removeRigidBody = function( rigid_body ) {
	var i;

	for ( i = 0; i < this.rigid_bodies.length; i++ ) {
		if ( this.rigid_bodies[i] === rigid_body ) {
			this.rigid_bodies.splice( i, 1 );
			this.broadphase.removeBody( rigid_body );
			break;
		}
	}

	// remove any contact & friction constraints associated with this body
	// this calls contact.destroy() for all relevant contacts
	// which in turn cleans up the iterative solver
	this.narrowphase.removeBody( rigid_body );
};

/**
 * Adds a ghost body to the world
 *
 * @method addGhostBody
 * @param ghost_body {Goblin.GhostBody} ghost body to add to the world
 */
Goblin.World.prototype.addGhostBody = function( ghost_body ) {
	ghost_body.world = this;
	ghost_body.updateDerived();
	this.ghost_bodies.push( ghost_body );
	this.broadphase.addBody( ghost_body );
};

/**
 * Removes a ghost body from the world
 *
 * @method removeGhostBody
 * @param ghost_body {Goblin.GhostBody} ghost body to remove from the world
 */
Goblin.World.prototype.removeGhostBody = function( ghost_body ) {
	for ( var i = 0; i < this.ghost_bodies.length; i++ ) {
		if ( this.ghost_bodies[i] === ghost_body ) {
			this.ghost_bodies.splice( i, 1 );
			this.broadphase.removeBody( ghost_body );
			break;
		}
	}
};

/**
 * Adds a force generator to the world
 *
 * @method addForceGenerator
 * @param force_generator {Goblin.ForceGenerator} force generator object to be added
 */
Goblin.World.prototype.addForceGenerator = function( force_generator ) {
	var i, force_generators_count;
	// Make sure this generator isn't already in the world
	for ( i = 0, force_generators_count = this.force_generators.length; i < force_generators_count; i++ ) {
		if ( this.force_generators[i] === force_generator ) {
			return;
		}
	}

	this.force_generators.push( force_generator );
};

/**
 * removes a force generator from the world
 *
 * @method removeForceGenerator
 * @param force_generatorv {Goblin.ForceGenerator} force generator object to be removed
 */
Goblin.World.prototype.removeForceGenerator = function( force_generator ) {
	var i, force_generators_count;
	for ( i = 0, force_generators_count = this.force_generators.length; i < force_generators_count; i++ ) {
		if ( this.force_generators[i] === force_generator ) {
			this.force_generators.splice( i, 1 );
			return;
		}
	}
};

/**
 * adds a constraint to the world
 *
 * @method addConstraint
 * @param constraint {Goblin.Constraint} constraint to be added
 */
Goblin.World.prototype.addConstraint = function( constraint ) {
	this.solver.addConstraint( constraint );
};

/**
 * removes a constraint from the world
 *
 * @method removeConstraint
 * @param constraint {Goblin.Constraint} constraint to be removed
 */
Goblin.World.prototype.removeConstraint = function( constraint ) {
	this.solver.removeConstraint( constraint );
};

(function(){
	var tSort = function( a, b ) {
		if ( a.t < b.t ) {
			return -1;
		} else if ( a.t > b.t ) {
			return 1;
		} else {
			return 0;
		}
	};

	/**
	 * Checks if a ray segment intersects with objects in the world
	 *
	 * @method rayIntersect
	 * @property start {vec3} start point of the segment
	 * @property end {vec3{ end point of the segment
	 * @return {Array<RayIntersection>} an array of intersections, sorted by distance from `start`
	 */
	Goblin.World.prototype.rayIntersect = function( start, end ) {
		var intersections = this.broadphase.rayIntersect( start, end );
		intersections.sort( tSort );
		return intersections;
	};

	Goblin.World.prototype.shapeIntersect = function( shape, start, end ){
		var swept_shape = new Goblin.LineSweptShape( start, end, shape ),
			swept_body = new Goblin.RigidBody( swept_shape, 0 );
		swept_body.updateDerived();

		var possibilities = this.broadphase.intersectsWith( swept_body ),
			intersections = [];

		for ( var i = 0; i < possibilities.length; i++ ) {
			var contact = this.narrowphase.getContact( swept_body, possibilities[i] );

			if ( contact != null ) {
				var intersection = Goblin.ObjectPool.getObject( 'RayIntersection' );
				intersection.object = contact.object_b;
				intersection.normal.copy( contact.contact_normal );

				// compute point
				intersection.point.scaleVector( contact.contact_normal, -contact.penetration_depth );
				intersection.point.add( contact.contact_point );

				// compute time
				intersection.t = intersection.point.distanceTo( start );

				intersections.push( intersection );
			}
		}

		intersections.sort( tSort );
		return intersections;
	};
})();
	if ( typeof window !== 'undefined' ) window.Goblin = Goblin;
	if ( typeof self !== 'undefined' ) self.Goblin = Goblin;
	if ( typeof module !== 'undefined' ) module.exports = Goblin;
})();<|MERGE_RESOLUTION|>--- conflicted
+++ resolved
@@ -2076,7 +2076,7 @@
  * @static
  */
 Goblin.GjkEpa = {
-	margins: 0.01,
+	margins: 0.03,
 	result: null,
 
     max_iterations: 20,
@@ -4097,8 +4097,6 @@
 	this.t = null;
     this.normal = new Goblin.Vector3();
 };
-<<<<<<< HEAD
-=======
 /**
  * @class BoxShape
  * @param half_width {Number} half width of the cube ( X axis )
@@ -4412,7 +4410,6 @@
 		return intersections[0] || null;
 	};
 })();
->>>>>>> bcef12f2
 /**
  * @class CompoundShapeChild
  * @constructor
@@ -4615,18 +4612,9 @@
 		normal.x = normal.z = 0;
 		normal.y = -1;
 
-<<<<<<< HEAD
-Goblin.CompoundShape.prototype.getInertiaTensor = function( mass ) {
-	var tensor = new Goblin.Matrix3(),
-		j = new Goblin.Matrix3(),
-		i,
-		child,
-		child_tensor;
-=======
         return t * ab.length();
     };
 })();
->>>>>>> bcef12f2
 
 /**
  * Checks if a ray segment intersects with the cone definition
@@ -6090,314 +6078,6 @@
 				return;
 			}
 
-<<<<<<< HEAD
-	return function( start, end ) {
-		direction.subtractVectors( end, start );
-		length = direction.length();
-		direction.scale( 1 / length  ); // normalize direction
-
-		var a = start.dot( direction ),
-			b = start.dot( start ) - this.radius * this.radius;
-
-		// if ray starts outside of sphere and points away, exit
-		if ( a >= 0 && b >= 0 ) {
-			return null;
-		}
-
-		var discr = a * a - b;
-
-		// Check for ray miss
-		if ( discr < 0 ) {
-			return null;
-		}
-
-		// ray intersects, find closest intersection point
-		var discr_sqrt = Math.sqrt( discr ),
-			t = -a - discr_sqrt;
-		if ( t < 0 ) {
-			t = -a + discr_sqrt;
-		}
-
-		// verify the segment intersects
-		if ( t > length ) {
-			return null;
-		}
-
-		var intersection = Goblin.ObjectPool.getObject( 'RayIntersection' );
-		intersection.object = this;
-		intersection.point.scaleVector( direction, t );
-		intersection.t = t;
-		intersection.point.add( start );
-
-        intersection.normal.normalizeVector( intersection.point );
-
-		return intersection;
-	};
-})();
-/**
- * @class TriangleShape
- * @param vertex_a {Vector3} first vertex
- * @param vertex_b {Vector3} second vertex
- * @param vertex_c {Vector3} third vertex
- * @constructor
- */
-Goblin.TriangleShape = function( vertex_a, vertex_b, vertex_c ) {
-	/**
-	 * first vertex of the triangle
-	 *
-	 * @property a
-	 * @type {Vector3}
-	 */
-	this.a = vertex_a;
-
-	/**
-	 * second vertex of the triangle
-	 *
-	 * @property b
-	 * @type {Vector3}
-	 */
-	this.b = vertex_b;
-
-	/**
-	 * third vertex of the triangle
-	 *
-	 * @property c
-	 * @type {Vector3}
-	 */
-	this.c = vertex_c;
-
-	/**
-	 * normal vector of the triangle
-	 *
-	 * @property normal
-	 * @type {Goblin.Vector3}
-	 */
-	this.normal = new Goblin.Vector3();
-	_tmp_vec3_1.subtractVectors( this.b, this.a );
-	_tmp_vec3_2.subtractVectors( this.c, this.a );
-	this.normal.crossVectors( _tmp_vec3_1, _tmp_vec3_2 );
-
-	/**
-	 * area of the triangle
-	 *
-	 * @property volume
-	 * @type {Number}
-	 */
-	this.volume = this.normal.length() / 2;
-
-	this.normal.normalize();
-
-	this.aabb = new Goblin.AABB();
-	this.calculateLocalAABB( this.aabb );
-};
-
-/**
- * Calculates this shape's local AABB and stores it in the passed AABB object
- *
- * @method calculateLocalAABB
- * @param aabb {AABB}
- */
-Goblin.TriangleShape.prototype.calculateLocalAABB = function( aabb ) {
-	aabb.min.x = Math.min( this.a.x, this.b.x, this.c.x );
-	aabb.min.y = Math.min( this.a.y, this.b.y, this.c.y );
-	aabb.min.z = Math.min( this.a.z, this.b.z, this.c.z );
-
-	aabb.max.x = Math.max( this.a.x, this.b.x, this.c.x );
-	aabb.max.y = Math.max( this.a.y, this.b.y, this.c.y );
-	aabb.max.z = Math.max( this.a.z, this.b.z, this.c.z );
-};
-
-Goblin.TriangleShape.prototype.getInertiaTensor = function( mass ) {
-	// @TODO http://www.efunda.com/math/areas/triangle.cfm
-	return new Goblin.Matrix3(
-		0, 0, 0,
-		0, 0, 0,
-		0, 0, 0
-	);
-};
-
-Goblin.TriangleShape.prototype.classifyVertex = function( vertex ) {
-	var w = this.normal.dot( this.a );
-	return this.normal.dot( vertex ) - w;
-};
-
-/**
- * Given `direction`, find the point in this body which is the most extreme in that direction.
- * This support point is calculated in world coordinates and stored in the second parameter `support_point`
- *
- * @method findSupportPoint
- * @param direction {vec3} direction to use in finding the support point
- * @param support_point {vec3} vec3 variable which will contain the supporting point after calling this method
- */
-Goblin.TriangleShape.prototype.findSupportPoint = function( direction, support_point ) {
-	var dot, best_dot = -Infinity;
-
-	dot = direction.dot( this.a );
-	if ( dot > best_dot ) {
-		support_point.copy( this.a );
-		best_dot = dot;
-	}
-
-	dot = direction.dot( this.b );
-	if ( dot > best_dot ) {
-		support_point.copy( this.b );
-		best_dot = dot;
-	}
-
-	dot = direction.dot( this.c );
-	if ( dot > best_dot ) {
-		support_point.copy( this.c );
-	}
-};
-
-/**
- * Checks if a ray segment intersects with the shape
- *
- * @method rayIntersect
- * @property start {vec3} start point of the segment
- * @property end {vec3{ end point of the segment
- * @return {RayIntersection|null} if the segment intersects, a RayIntersection is returned, else `null`
- */
-Goblin.TriangleShape.prototype.rayIntersect = (function(){
-	var d1 = new Goblin.Vector3(),
-		d2 = new Goblin.Vector3(),
-		n = new Goblin.Vector3(),
-		segment = new Goblin.Vector3(),
-		b = new Goblin.Vector3(),
-		u = new Goblin.Vector3();
-
-	return function( start, end ) {
-		d1.subtractVectors( this.b, this.a );
-		d2.subtractVectors( this.c, this.a );
-		n.crossVectors( d1, d2 );
-
-		segment.subtractVectors( end, start );
-		var det = -segment.dot( n );
-
-		if ( det <= 0 ) {
-			// Ray is parallel to triangle or triangle's normal points away from ray
-			return null;
-		}
-
-		b.subtractVectors( start, this.a );
-
-		var t = b.dot( n ) / det;
-		if ( 0 > t || t > 1 ) {
-			// Ray doesn't intersect the triangle's plane
-			return null;
-		}
-
-		u.crossVectors( b, segment );
-		var u1 = d2.dot( u ) / det,
-			u2 = -d1.dot( u ) / det;
-
-		if ( u1 + u2 > 1 || u1 < 0 || u2 < 0 ) {
-			// segment does not intersect triangle
-			return null;
-		}
-
-		var intersection = Goblin.ObjectPool.getObject( 'RayIntersection' );
-		intersection.object = this;
-		intersection.t = t * segment.length();
-		intersection.point.scaleVector( segment, t );
-		intersection.point.add( start );
-		intersection.normal.copy( this.normal );
-
-		return intersection;
-	};
-})();
-Goblin.CollisionUtils = {};
-
-Goblin.CollisionUtils.canBodiesCollide = function( object_a, object_b ) {
-	if ( object_a._mass === Infinity && object_b._mass === Infinity ) {
-		// Two static objects aren't considered to be in contact
-		return false;
-	}
-
-	// Check collision masks
-	if ( object_a.collision_mask !== 0 ) {
-		if ( ( object_a.collision_mask & 1 ) === 0 ) {
-			// object_b must not be in a matching group
-			if ( ( object_a.collision_mask & object_b.collision_groups ) !== 0 ) {
-				return false;
-			}
-		} else {
-			// object_b must be in a matching group
-			if ( ( object_a.collision_mask & object_b.collision_groups ) === 0 ) {
-				return false;
-			}
-		}
-	}
-	if ( object_b.collision_mask !== 0 ) {
-		if ( ( object_b.collision_mask & 1 ) === 0 ) {
-			// object_a must not be in a matching group
-			if ( ( object_b.collision_mask & object_a.collision_groups ) !== 0 ) {
-				return false;
-			}
-		} else {
-			// object_a must be in a matching group
-			if ( ( object_b.collision_mask & object_a.collision_groups ) === 0 ) {
-				return false;
-			}
-		}
-	}
-
-	return true;
-};
-/**
- * Provides methods useful for working with various types of geometries
- *
- * @class GeometryMethods
- * @static
- */
-Goblin.GeometryMethods = {
-	/**
-	 * determines the location in a triangle closest to a given point
-	 *
-	 * @method findClosestPointInTriangle
-	 * @param {vec3} p point
-	 * @param {vec3} a first triangle vertex
-	 * @param {vec3} b second triangle vertex
-	 * @param {vec3} c third triangle vertex
-	 * @param {vec3} out vector where the result will be stored
-	 */
-	findClosestPointInTriangle: (function() {
-		var ab = new Goblin.Vector3(),
-			ac = new Goblin.Vector3(),
-			_vec = new Goblin.Vector3();
-
-		return function( p, a, b, c, out ) {
-			var v;
-
-			// Check if P in vertex region outside A
-			ab.subtractVectors( b, a );
-			ac.subtractVectors( c, a );
-			_vec.subtractVectors( p, a );
-			var d1 = ab.dot( _vec ),
-				d2 = ac.dot( _vec );
-			if ( d1 <= 0 && d2 <= 0 ) {
-				out.copy( a );
-				return;
-			}
-
-			// Check if P in vertex region outside B
-			_vec.subtractVectors( p, b );
-			var d3 = ab.dot( _vec ),
-				d4 = ac.dot( _vec );
-			if ( d3 >= 0 && d4 <= d3 ) {
-				out.copy( b );
-				return;
-			}
-
-			// Check if P in edge region of AB
-			var vc = d1*d4 - d3*d2;
-			if ( vc <= 0 && d1 >= 0 && d3 <= 0 ) {
-				v = d1 / ( d1 - d3 );
-				out.scaleVector( ab, v );
-				out.add( a );
-				return;
-			}
-
 			// Check if P in vertex region outside C
 			_vec.subtractVectors( p, c );
 			var d5 = ab.dot( _vec ),
@@ -6644,266 +6324,10 @@
 			this.heap.length = this.heap.length - 1;
 			this.siftUp( 0, this.heap.length - 1 );
 
-=======
-			// Check if P in vertex region outside C
-			_vec.subtractVectors( p, c );
-			var d5 = ab.dot( _vec ),
-				d6 = ac.dot( _vec );
-			if ( d6 >= 0 && d5 <= d6 ) {
-				out.copy( c );
-				return;
-			}
-
-			// Check if P in edge region of AC
-			var vb = d5*d2 - d1*d6,
-				w;
-			if ( vb <= 0 && d2 >= 0 && d6 <= 0 ) {
-				w = d2 / ( d2 - d6 );
-				out.scaleVector( ac, w );
-				out.add( a );
-				return;
-			}
-
-			// Check if P in edge region of BC
-			var va = d3*d6 - d5*d4;
-			if ( va <= 0 && d4-d3 >= 0 && d5-d6 >= 0 ) {
-				w = (d4 - d3) / ( (d4-d3) + (d5-d6) );
-				out.subtractVectors( c, b );
-				out.scale( w );
-				out.add( b );
-				return;
-			}
-
-			// P inside face region
-			var denom = 1 / ( va + vb + vc );
-			v = vb * denom;
-			w = vc * denom;
-
-
-			// At this point `ab` and `ac` can be recycled and lose meaning to their nomenclature
-
-			ab.scale( v );
-			ab.add( a );
-
-			ac.scale( w );
-
-			out.addVectors( ab, ac );
-		};
-	})(),
-
-	/**
-	 * Finds the Barycentric coordinates of point `p` in the triangle `a`, `b`, `c`
-	 *
-	 * @method findBarycentricCoordinates
-	 * @param p {vec3} point to calculate coordinates of
-	 * @param a {vec3} first point in the triangle
-	 * @param b {vec3} second point in the triangle
-	 * @param c {vec3} third point in the triangle
-	 * @param out {vec3} resulting Barycentric coordinates of point `p`
-	 */
-	findBarycentricCoordinates: function( p, a, b, c, out ) {
-
-		var v0 = new Goblin.Vector3(),
-			v1 = new Goblin.Vector3(),
-			v2 = new Goblin.Vector3();
-
-		v0.subtractVectors( b, a );
-		v1.subtractVectors( c, a );
-		v2.subtractVectors( p, a );
-
-		var d00 = v0.dot( v0 ),
-			d01 = v0.dot( v1 ),
-			d11 = v1.dot( v1 ),
-			d20 = v2.dot( v0 ),
-			d21 = v2.dot( v1 ),
-			denom = d00 * d11 - d01 * d01;
-
-		out.y = ( d11 * d20 - d01 * d21 ) / denom;
-		out.z = ( d00 * d21 - d01 * d20 ) / denom;
-		out.x = 1 - out.y - out.z;
-	},
-
-	/**
-	 * Calculates the distance from point `p` to line `ab`
-	 * @param p {vec3} point to calculate distance to
-	 * @param a {vec3} first point in line
-	 * @param b [vec3] second point in line
-	 * @returns {number}
-	 */
-	findSquaredDistanceFromSegment: (function(){
-		var ab = new Goblin.Vector3(),
-			ap = new Goblin.Vector3(),
-			bp = new Goblin.Vector3();
-
-		return function( p, a, b ) {
-			ab.subtractVectors( a, b );
-			ap.subtractVectors( a, p );
-			bp.subtractVectors( b, p );
-
-			var e = ap.dot( ab );
-			if ( e <= 0 ) {
-				return ap.dot( ap );
-			}
-
-			var f = ab.dot( ab );
-			if ( e >= f ) {
-				return bp.dot( bp );
-			}
-
-			return ap.dot( ap ) - e * e / f;
-		};
-	})(),
-
-	findClosestPointsOnSegments: (function(){
-		var d1 = new Goblin.Vector3(),
-			d2 = new Goblin.Vector3(),
-			r = new Goblin.Vector3(),
-			clamp = function( x, min, max ) {
-				return Math.min( Math.max( x, min ), max );
-			};
-
-		return function( aa, ab, ba, bb, p1, p2 ) {
-			d1.subtractVectors( ab, aa );
-			d2.subtractVectors( bb, ba );
-			r.subtractVectors( aa, ba );
-
-			var a = d1.dot( d1 ),
-				e = d2.dot( d2 ),
-				f = d2.dot( r );
-
-			var s, t;
-
-			if ( a <= Goblin.EPSILON && e <= Goblin.EPSILON ) {
-				// Both segments are degenerate
-				s = t = 0;
-				p1.copy( aa );
-				p2.copy( ba );
-				_tmp_vec3_1.subtractVectors( p1, p2 );
-				return _tmp_vec3_1.dot( _tmp_vec3_1 );
-			}
-
-			if ( a <= Goblin.EPSILON ) {
-				// Only first segment is degenerate
-				s = 0;
-				t = f / e;
-				t = clamp( t, 0, 1 );
-			} else {
-				var c = d1.dot( r );
-				if ( e <= Goblin.EPSILON ) {
-					// Second segment is degenerate
-					t = 0;
-					s = clamp( -c / a, 0, 1 );
-				} else {
-					// Neither segment is degenerate
-					var b = d1.dot( d2 ),
-						denom = a * e - b * b;
-
-					if ( denom !== 0 ) {
-						// Segments aren't parallel
-						s = clamp( ( b * f - c * e ) / denom, 0, 1 );
-					} else {
-						s = 0;
-					}
-
-					// find point on segment2 closest to segment1(s)
-					t = ( b * s + f ) / e;
-
-					// validate t, if it needs clamping then clamp and recompute s
-					if ( t < 0 ) {
-						t = 0;
-						s = clamp( -c / a, 0, 1 );
-					} else if ( t > 1 ) {
-						t = 1;
-						s = clamp( ( b - c ) / a, 0, 1 );
-					}
-				}
-			}
-
-			p1.scaleVector( d1, s );
-			p1.add( aa );
-
-			p2.scaleVector( d2, t );
-			p2.add( ba );
-
-			_tmp_vec3_1.subtractVectors( p1, p2 );
-			return _tmp_vec3_1.dot( _tmp_vec3_1 );
-		};
-	})()
-};
-(function(){
-	Goblin.MinHeap = function( array ) {
-		this.heap = array == null ? [] : array.slice();
-
-		if ( this.heap.length > 0 ) {
-			this.heapify();
-		}
-	};
-	Goblin.MinHeap.prototype = {
-		heapify: function() {
-			var start = ~~( ( this.heap.length - 2 ) / 2 );
-			while ( start >= 0 ) {
-				this.siftUp( start, this.heap.length - 1 );
-				start--;
-			}
-		},
-		siftUp: function( start, end ) {
-			var root = start;
-
-			while ( root * 2 + 1 <= end ) {
-				var child = root * 2 + 1;
-
-				if ( child + 1 <= end && this.heap[child + 1].valueOf() < this.heap[child].valueOf() ) {
-					child++;
-				}
-
-				if ( this.heap[child].valueOf() < this.heap[root].valueOf() ) {
-					var tmp = this.heap[child];
-					this.heap[child] = this.heap[root];
-					this.heap[root] = tmp;
-					root = child;
-				} else {
-					return;
-				}
-			}
-		},
-		push: function( item ) {
-			this.heap.push( item );
-
-			var root = this.heap.length - 1;
-			while ( root !== 0 ) {
-				var parent = ~~( ( root - 1 ) / 2 );
-
-				if ( this.heap[parent].valueOf() > this.heap[root].valueOf() ) {
-					var tmp = this.heap[parent];
-					this.heap[parent] = this.heap[root];
-					this.heap[root] = tmp;
-				}
-
-				root = parent;
-			}
-		},
-		peek: function() {
-			return this.heap.length > 0 ? this.heap[0] : null;
-		},
-		pop: function() {
-			var entry = this.heap[0];
-			this.heap[0] = this.heap[this.heap.length - 1];
-			this.heap.length = this.heap.length - 1;
-			this.siftUp( 0, this.heap.length - 1 );
-
->>>>>>> bcef12f2
 			return entry;
 		}
 	};
 })();
-Goblin.Utility = {
-	getUid: (function() {
-		var uid = 0;
-		return function() {
-			return uid++;
-		};
-	})()
-};
 /**
  * Extends a given shape by sweeping a line around it
  *
@@ -7464,8 +6888,6 @@
  * @constructor
  */
 Goblin.ContactDetails = function() {
-	this.uid = Goblin.Utility.getUid();
-
 	/**
 	 * first body in the  contact
 	 *
@@ -7731,8 +7153,6 @@
 				this.points[j] = this.points[j + 1];
 			}
 			this.points.length = this.points.length - 1;
-			this.object_a.emit( 'endContact', this.object_b );
-			this.object_b.emit( 'endContact', this.object_a );
 		} else {
 			// Check if points are too far away orthogonally
 			_tmp_vec3_1.scaleVector( point.contact_normal, point.penetration_depth );
@@ -7747,10 +7167,13 @@
 					this.points[j] = this.points[j + 1];
 				}
 				this.points.length = this.points.length - 1;
-				this.object_a.emit( 'endContact', this.object_b );
-				this.object_b.emit( 'endContact', this.object_a );
-			}
-		}
+			}
+		}
+	}
+
+	if ( this.points.length === 0 ) {
+		this.object_a.emit( 'endContact', this.object_b );
+		this.object_b.emit( 'endContact', this.object_a );
 	}
 };
 /**
@@ -7854,8 +7277,6 @@
  * @constructor
  */
 Goblin.IterativeSolver = function() {
-	this.existing_contact_ids = {};
-
 	/**
 	 * Holds contact constraints generated from contact manifolds
 	 *
@@ -7909,9 +7330,9 @@
 	 *
 	 * @property relaxation
 	 * @type {number}
-	 * @default 0.9
+	 * @default 0.1
 	 */
-	this.relaxation = 0.9;
+	this.relaxation = 0.1;
 
 	/**
 	 * weighting used in the Gauss-Seidel successive over-relaxation solver
@@ -7942,8 +7363,6 @@
 
 		var idx = solver.contact_constraints.indexOf( this );
 		solver.contact_constraints.splice( idx, 1 );
-
-		delete solver.existing_contact_ids[ this.contact.uid ];
 	};
 	/**
 	 * used to remove friction constraints from the system when their contacts are destroyed
@@ -7999,17 +7418,22 @@
 
 	manifold = contact_manifolds.first;
 
+	// @TODO this seems like it should be very optimizable
 	while( manifold ) {
 		contacts_length = manifold.points.length;
 
 		for ( i = 0; i < contacts_length; i++ ) {
 			contact = manifold.points[i];
 
-			var existing_constraint = this.existing_contact_ids.hasOwnProperty( contact.uid );
+			var existing_constraint = null;
+			for ( j = 0; j < this.contact_constraints.length; j++ ) {
+				if ( this.contact_constraints[j].contact === contact ) {
+					existing_constraint = this.contact_constraints[j];
+					break;
+				}
+			}
 
 			if ( !existing_constraint ) {
-				this.existing_contact_ids[contact.uid] = true;
-
 				// Build contact constraint
 				constraint = Goblin.ObjectPool.getObject( 'ContactConstraint' );
 				constraint.buildFromContact( contact );
@@ -8712,21 +8136,6 @@
 		}
 	}
 };
-
-Goblin.NarrowPhase.prototype.removeBody = function( body ) {
-	var manifold = this.contact_manifolds.first;
-
-	while ( manifold != null ) {
-		if ( manifold.object_a === body || manifold.object_b === body ) {
-			for ( var i = 0; i < manifold.points.length; i++ ) {
-				manifold.points[i].destroy();
-			}
-			manifold.points.length = 0;
-		}
-
-		manifold = manifold.next;
-	}
-};
 /**
  * Manages pools for various types of objects, provides methods for creating and freeing pooled objects
  *
@@ -9049,20 +8458,16 @@
  * @param rigid_body {Goblin.RigidBody} rigid body to remove from the world
  */
 Goblin.World.prototype.removeRigidBody = function( rigid_body ) {
-	var i;
-
-	for ( i = 0; i < this.rigid_bodies.length; i++ ) {
+	var i,
+		rigid_body_count = this.rigid_bodies.length;
+
+	for ( i = 0; i < rigid_body_count; i++ ) {
 		if ( this.rigid_bodies[i] === rigid_body ) {
 			this.rigid_bodies.splice( i, 1 );
 			this.broadphase.removeBody( rigid_body );
 			break;
 		}
 	}
-
-	// remove any contact & friction constraints associated with this body
-	// this calls contact.destroy() for all relevant contacts
-	// which in turn cleans up the iterative solver
-	this.narrowphase.removeBody( rigid_body );
 };
 
 /**
