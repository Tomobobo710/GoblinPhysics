--- conflicted
+++ resolved
@@ -1327,173 +1327,123 @@
 		}
 	}
 };
-Goblin.BoxSphere = function( object_a, object_b ) {
-	var sphere = object_a.shape instanceof Goblin.SphereShape ? object_a : object_b,
-		box = object_a.shape instanceof Goblin.SphereShape ? object_b : object_a,
-		contact, distance;
-
-	// Transform the center of the sphere into box coordinates
-	box.transform_inverse.transformVector3Into( sphere.position, _tmp_vec3_1 );
-
-	// Early out check to see if we can exclude the contact
-	if ( Math.abs( _tmp_vec3_1.x ) - sphere.shape.radius > box.shape.half_width ||
-		Math.abs( _tmp_vec3_1.y ) - sphere.shape.radius > box.shape.half_height ||
-		Math.abs( _tmp_vec3_1.z ) - sphere.shape.radius > box.shape.half_depth )
-	{
-		return;
-	}
-
-	// `_tmp_vec3_1` is the center of the sphere in relation to the box
-	// `_tmp_vec3_2` will hold the point on the box closest to the sphere
-	_tmp_vec3_2.x = _tmp_vec3_2.y = _tmp_vec3_2.z = 0;
-
-	// Clamp each coordinate to the box.
-	distance = _tmp_vec3_1.x;
-	if ( distance > box.shape.half_width ) {
-		distance = box.shape.half_width;
-	} else if (distance < -box.shape.half_width ) {
-		distance = -box.shape.half_width;
-	}
-	_tmp_vec3_2.x = distance;
-
-	distance = _tmp_vec3_1.y;
-	if ( distance > box.shape.half_height ) {
-		distance = box.shape.half_height;
-	} else if (distance < -box.shape.half_height ) {
-		distance = -box.shape.half_height;
-	}
-	_tmp_vec3_2.y = distance;
-
-	distance = _tmp_vec3_1.z;
-	if ( distance > box.shape.half_depth ) {
-		distance = box.shape.half_depth;
-	} else if (distance < -box.shape.half_depth ) {
-		distance = -box.shape.half_depth;
-	}
-	_tmp_vec3_2.z = distance;
-
-	// Check we're in contact
-	_tmp_vec3_3.subtractVectors( _tmp_vec3_2, _tmp_vec3_1 );
-	distance = _tmp_vec3_3.lengthSquared();
-	if ( distance > sphere.shape.radius * sphere.shape.radius ) {
-		return;
-	}
-
-	// Get a ContactDetails object populate it
-	contact = Goblin.ObjectPool.getObject( 'ContactDetails' );
-	contact.object_a = sphere;
-	contact.object_b = box;
-
-	if ( distance === 0 ) {
-
-<<<<<<< HEAD
-		// The center of the sphere is contained within the box
-		Goblin.BoxSphere.spherePenetration( box.shape, _tmp_vec3_1, _tmp_vec3_2, contact );
-
-	} else {
-
-		// Center of the sphere is outside of the box
-
-		// Find contact normal and penetration depth
-		contact.contact_normal.subtractVectors( _tmp_vec3_2, _tmp_vec3_1 );
-		contact.penetration_depth = -contact.contact_normal.length();
-		contact.contact_normal.scale( -1 / contact.penetration_depth );
-
-		// Set contact point of `object_b` (the box )
-		contact.contact_point_in_b.copy( _tmp_vec3_2 );
-
-=======
+/**
+ * Performs a n^2 check of all collision objects to see if any could be in contact
+ *
+ * @class BasicBroadphase
+ * @constructor
+ */
+Goblin.BasicBroadphase = function() {
+	/**
+	 * Holds all of the collision objects that the broadphase is responsible for
+	 *
+	 * @property bodies
+	 * @type {Array}
+	 */
+	this.bodies = [];
+
+	/**
+	 * Array of all (current) collision pairs between the broadphases' bodies
+	 *
+	 * @property collision_pairs
+	 * @type {Array}
+	 */
+	this.collision_pairs = [];
+};
+
+/**
+ * Adds a body to the broadphase for contact checking
+ *
+ * @method addBody
+ * @param body {RigidBody} body to add to the broadphase contact checking
+ */
+Goblin.BasicBroadphase.prototype.addBody = function( body ) {
+	this.bodies.push( body );
+};
+
+/**
+ * Removes a body from the broadphase contact checking
+ *
+ * @method removeBody
+ * @param body {RigidBody} body to remove from the broadphase contact checking
+ */
+Goblin.BasicBroadphase.prototype.removeBody = function( body ) {
+	var i,
+		body_count = this.bodies.length;
+
+	for ( i = 0; i < body_count; i++ ) {
+		if ( this.bodies[i] === body ) {
+			this.bodies.splice( i, 1 );
+			break;
+		}
+	}
+};
+
+/**
+ * Checks all collision objects to find any which are possibly in contact
+ *  resulting contact pairs are held in the object's `collision_pairs` property
+ *
+ * @method update
+ */
+Goblin.BasicBroadphase.prototype.update = function() {
+	var i, j,
+		object_a, object_b,
+		bodies_count = this.bodies.length;
+
+	// Clear any old contact pairs
+	this.collision_pairs.length = 0;
+
+	// Loop over all collision objects and check for overlapping boundary spheres
+	for ( i = 0; i < bodies_count; i++ ) {
+		object_a = this.bodies[i];
+
+		for ( j = 0; j < bodies_count; j++ ) {
+			if ( i <= j ) {
+				// if i < j then we have already performed this check
+				// if i === j then the two objects are the same and can't be in contact
+				continue;
+			}
+
+			object_b = this.bodies[j];
+
 			if( Goblin.CollisionUtils.canBodiesCollide( object_a, object_b ) ) {
 				if ( object_a.aabb.intersects( object_b.aabb ) ) {
 					this.collision_pairs.push( [ object_b, object_a ] );
 				}
 			}
 		}
->>>>>>> b834dcac
-	}
-
-	// Update penetration depth to include sphere's radius
-	contact.penetration_depth += sphere.shape.radius;
-
-	// Convert contact normal to world coordinates
-	box.transform.rotateVector3( contact.contact_normal );
-
-	// Contact point in `object_a` (the sphere) is the normal * radius converted to the sphere's frame
-	sphere.transform_inverse.rotateVector3Into( contact.contact_normal, contact.contact_point_in_a );
-	contact.contact_point_in_a.scale( sphere.shape.radius );
-
-	// Find contact position
-	contact.contact_point.scaleVector( contact.contact_normal, sphere.shape.radius - contact.penetration_depth / 2 );
-	contact.contact_point.add( sphere.position );
-
-	contact.restitution = ( sphere.restitution + box.restitution ) / 2;
-	contact.friction = ( sphere.friction + box.friction ) / 2;
-
-	return contact;
-};
-
-Goblin.BoxSphere.spherePenetration = function( box, sphere_center, box_point, contact ) {
-	var min_distance, face_distance;
-
-	if ( sphere_center.x < 0 ) {
-		min_distance = box.half_width + sphere_center.x;
-		box_point.x = -box.half_width;
-		box_point.y = box_point.z = 0;
-		contact.penetration_depth = min_distance;
-	} else {
-		min_distance = box.half_width - sphere_center.x;
-		box_point.x = box.half_width;
-		box_point.y = box_point.z = 0;
-		contact.penetration_depth = min_distance;
-	}
-
-	if ( sphere_center.y < 0 ) {
-		face_distance = box.half_height + sphere_center.y;
-		if ( face_distance < min_distance ) {
-			min_distance = face_distance;
-			box_point.y = -box.half_height;
-			box_point.x = box_point.z = 0;
-			contact.penetration_depth = min_distance;
-		}
-	} else {
-		face_distance = box.half_height - sphere_center.y;
-		if ( face_distance < min_distance ) {
-			min_distance = face_distance;
-			box_point.y = box.half_height;
-			box_point.x = box_point.z = 0;
-			contact.penetration_depth = min_distance;
-		}
-	}
-
-<<<<<<< HEAD
-	if ( sphere_center.z < 0 ) {
-		face_distance = box.half_depth + sphere_center.z;
-		if ( face_distance < min_distance ) {
-			box_point.z = -box.half_depth;
-			box_point.x = box_point.y = 0;
-			contact.penetration_depth = min_distance;
-		}
-	} else {
-		face_distance = box.half_depth - sphere_center.z;
-		if ( face_distance < min_distance ) {
-			box_point.z = box.half_depth;
-			box_point.x = box_point.y = 0;
-			contact.penetration_depth = min_distance;
-=======
+	}
+};
+
+/**
+ * Returns an array of objects the given body may be colliding with
+ *
+ * @method intersectsWith
+ * @param object_a {RigidBody}
+ * @return Array<RigidBody>
+ */
+Goblin.BasicBroadphase.prototype.intersectsWith = function( object_a ) {
+	var i, object_b,
+		bodies_count = this.bodies.length,
+		intersections = [];
+
+	// Loop over all collision objects and check for overlapping boundary spheres
+	for ( i = 0; i < bodies_count; i++ ) {
+		object_b = this.bodies[i];
+
+		if ( object_a === object_b ) {
+			continue;
+		}
+
 		if ( object_a.aabb.intersects( object_b.aabb ) ) {
 			intersections.push( object_b );
->>>>>>> b834dcac
-		}
-	}
-
-	// Set contact point of `object_b` (the box)
-	contact.contact_point_in_b.copy( _tmp_vec3_2 );
-	contact.contact_normal.scaleVector( contact.contact_point_in_b, -1 );
-	contact.contact_normal.normalize();
-};
-/**
-<<<<<<< HEAD
-=======
+		}
+	}
+
+	return intersections;
+};
+
+/**
  * Checks if a ray segment intersects with objects in the world
  *
  * @method rayIntersect
@@ -2120,7 +2070,6 @@
 	contact.contact_normal.normalize();
 };
 /**
->>>>>>> b834dcac
  * Provides the classes and algorithms for running GJK+EPA based collision detection
  *
  * @class GjkEpa
@@ -4147,6 +4096,348 @@
 	this.t = null;
     this.normal = new Goblin.Vector3();
 };
+Goblin.CollisionUtils = {};
+
+Goblin.CollisionUtils.canBodiesCollide = function( object_a, object_b ) {
+	if ( object_a._mass === Infinity && object_b._mass === Infinity ) {
+		// Two static objects aren't considered to be in contact
+		return false;
+	}
+
+	// Check collision masks
+	if ( object_a.collision_mask !== 0 ) {
+		if ( ( object_a.collision_mask & 1 ) === 0 ) {
+			// object_b must not be in a matching group
+			if ( ( object_a.collision_mask & object_b.collision_groups ) !== 0 ) {
+				return false;
+			}
+		} else {
+			// object_b must be in a matching group
+			if ( ( object_a.collision_mask & object_b.collision_groups ) === 0 ) {
+				return false;
+			}
+		}
+	}
+	if ( object_b.collision_mask !== 0 ) {
+		if ( ( object_b.collision_mask & 1 ) === 0 ) {
+			// object_a must not be in a matching group
+			if ( ( object_b.collision_mask & object_a.collision_groups ) !== 0 ) {
+				return false;
+			}
+		} else {
+			// object_a must be in a matching group
+			if ( ( object_b.collision_mask & object_a.collision_groups ) === 0 ) {
+				return false;
+			}
+		}
+	}
+
+	return true;
+};
+/**
+ * Provides methods useful for working with various types of geometries
+ *
+ * @class GeometryMethods
+ * @static
+ */
+Goblin.GeometryMethods = {
+	/**
+	 * determines the location in a triangle closest to a given point
+	 *
+	 * @method findClosestPointInTriangle
+	 * @param {vec3} p point
+	 * @param {vec3} a first triangle vertex
+	 * @param {vec3} b second triangle vertex
+	 * @param {vec3} c third triangle vertex
+	 * @param {vec3} out vector where the result will be stored
+	 */
+	findClosestPointInTriangle: (function() {
+		var ab = new Goblin.Vector3(),
+			ac = new Goblin.Vector3(),
+			_vec = new Goblin.Vector3();
+
+		return function( p, a, b, c, out ) {
+			var v;
+
+			// Check if P in vertex region outside A
+			ab.subtractVectors( b, a );
+			ac.subtractVectors( c, a );
+			_vec.subtractVectors( p, a );
+			var d1 = ab.dot( _vec ),
+				d2 = ac.dot( _vec );
+			if ( d1 <= 0 && d2 <= 0 ) {
+				out.copy( a );
+				return;
+			}
+
+			// Check if P in vertex region outside B
+			_vec.subtractVectors( p, b );
+			var d3 = ab.dot( _vec ),
+				d4 = ac.dot( _vec );
+			if ( d3 >= 0 && d4 <= d3 ) {
+				out.copy( b );
+				return;
+			}
+
+			// Check if P in edge region of AB
+			var vc = d1*d4 - d3*d2;
+			if ( vc <= 0 && d1 >= 0 && d3 <= 0 ) {
+				v = d1 / ( d1 - d3 );
+				out.scaleVector( ab, v );
+				out.add( a );
+				return;
+			}
+
+			// Check if P in vertex region outside C
+			_vec.subtractVectors( p, c );
+			var d5 = ab.dot( _vec ),
+				d6 = ac.dot( _vec );
+			if ( d6 >= 0 && d5 <= d6 ) {
+				out.copy( c );
+				return;
+			}
+
+			// Check if P in edge region of AC
+			var vb = d5*d2 - d1*d6,
+				w;
+			if ( vb <= 0 && d2 >= 0 && d6 <= 0 ) {
+				w = d2 / ( d2 - d6 );
+				out.scaleVector( ac, w );
+				out.add( a );
+				return;
+			}
+
+			// Check if P in edge region of BC
+			var va = d3*d6 - d5*d4;
+			if ( va <= 0 && d4-d3 >= 0 && d5-d6 >= 0 ) {
+				w = (d4 - d3) / ( (d4-d3) + (d5-d6) );
+				out.subtractVectors( c, b );
+				out.scale( w );
+				out.add( b );
+				return;
+			}
+
+			// P inside face region
+			var denom = 1 / ( va + vb + vc );
+			v = vb * denom;
+			w = vc * denom;
+
+
+			// At this point `ab` and `ac` can be recycled and lose meaning to their nomenclature
+
+			ab.scale( v );
+			ab.add( a );
+
+			ac.scale( w );
+
+			out.addVectors( ab, ac );
+		};
+	})(),
+
+	/**
+	 * Finds the Barycentric coordinates of point `p` in the triangle `a`, `b`, `c`
+	 *
+	 * @method findBarycentricCoordinates
+	 * @param p {vec3} point to calculate coordinates of
+	 * @param a {vec3} first point in the triangle
+	 * @param b {vec3} second point in the triangle
+	 * @param c {vec3} third point in the triangle
+	 * @param out {vec3} resulting Barycentric coordinates of point `p`
+	 */
+	findBarycentricCoordinates: function( p, a, b, c, out ) {
+
+		var v0 = new Goblin.Vector3(),
+			v1 = new Goblin.Vector3(),
+			v2 = new Goblin.Vector3();
+
+		v0.subtractVectors( b, a );
+		v1.subtractVectors( c, a );
+		v2.subtractVectors( p, a );
+
+		var d00 = v0.dot( v0 ),
+			d01 = v0.dot( v1 ),
+			d11 = v1.dot( v1 ),
+			d20 = v2.dot( v0 ),
+			d21 = v2.dot( v1 ),
+			denom = d00 * d11 - d01 * d01;
+
+		out.y = ( d11 * d20 - d01 * d21 ) / denom;
+		out.z = ( d00 * d21 - d01 * d20 ) / denom;
+		out.x = 1 - out.y - out.z;
+	},
+
+	/**
+	 * Calculates the distance from point `p` to line `ab`
+	 * @param p {vec3} point to calculate distance to
+	 * @param a {vec3} first point in line
+	 * @param b [vec3] second point in line
+	 * @returns {number}
+	 */
+	findSquaredDistanceFromSegment: (function(){
+		var ab = new Goblin.Vector3(),
+			ap = new Goblin.Vector3(),
+			bp = new Goblin.Vector3();
+
+		return function( p, a, b ) {
+			ab.subtractVectors( a, b );
+			ap.subtractVectors( a, p );
+			bp.subtractVectors( b, p );
+
+			var e = ap.dot( ab );
+			if ( e <= 0 ) {
+				return ap.dot( ap );
+			}
+
+			var f = ab.dot( ab );
+			if ( e >= f ) {
+				return bp.dot( bp );
+			}
+
+			return ap.dot( ap ) - e * e / f;
+		};
+	})(),
+
+	findClosestPointsOnSegments: (function(){
+		var d1 = new Goblin.Vector3(),
+			d2 = new Goblin.Vector3(),
+			r = new Goblin.Vector3(),
+			clamp = function( x, min, max ) {
+				return Math.min( Math.max( x, min ), max );
+			};
+
+		return function( aa, ab, ba, bb, p1, p2 ) {
+			d1.subtractVectors( ab, aa );
+			d2.subtractVectors( bb, ba );
+			r.subtractVectors( aa, ba );
+
+			var a = d1.dot( d1 ),
+				e = d2.dot( d2 ),
+				f = d2.dot( r );
+
+			var s, t;
+
+			if ( a <= Goblin.EPSILON && e <= Goblin.EPSILON ) {
+				// Both segments are degenerate
+				s = t = 0;
+				p1.copy( aa );
+				p2.copy( ba );
+				_tmp_vec3_1.subtractVectors( p1, p2 );
+				return _tmp_vec3_1.dot( _tmp_vec3_1 );
+			}
+
+			if ( a <= Goblin.EPSILON ) {
+				// Only first segment is degenerate
+				s = 0;
+				t = f / e;
+				t = clamp( t, 0, 1 );
+			} else {
+				var c = d1.dot( r );
+				if ( e <= Goblin.EPSILON ) {
+					// Second segment is degenerate
+					t = 0;
+					s = clamp( -c / a, 0, 1 );
+				} else {
+					// Neither segment is degenerate
+					var b = d1.dot( d2 ),
+						denom = a * e - b * b;
+
+					if ( denom !== 0 ) {
+						// Segments aren't parallel
+						s = clamp( ( b * f - c * e ) / denom, 0, 1 );
+					} else {
+						s = 0;
+					}
+
+					// find point on segment2 closest to segment1(s)
+					t = ( b * s + f ) / e;
+
+					// validate t, if it needs clamping then clamp and recompute s
+					if ( t < 0 ) {
+						t = 0;
+						s = clamp( -c / a, 0, 1 );
+					} else if ( t > 1 ) {
+						t = 1;
+						s = clamp( ( b - c ) / a, 0, 1 );
+					}
+				}
+			}
+
+			p1.scaleVector( d1, s );
+			p1.add( aa );
+
+			p2.scaleVector( d2, t );
+			p2.add( ba );
+
+			_tmp_vec3_1.subtractVectors( p1, p2 );
+			return _tmp_vec3_1.dot( _tmp_vec3_1 );
+		};
+	})()
+};
+(function(){
+	Goblin.MinHeap = function( array ) {
+		this.heap = array == null ? [] : array.slice();
+
+		if ( this.heap.length > 0 ) {
+			this.heapify();
+		}
+	};
+	Goblin.MinHeap.prototype = {
+		heapify: function() {
+			var start = ~~( ( this.heap.length - 2 ) / 2 );
+			while ( start >= 0 ) {
+				this.siftUp( start, this.heap.length - 1 );
+				start--;
+			}
+		},
+		siftUp: function( start, end ) {
+			var root = start;
+
+			while ( root * 2 + 1 <= end ) {
+				var child = root * 2 + 1;
+
+				if ( child + 1 <= end && this.heap[child + 1].valueOf() < this.heap[child].valueOf() ) {
+					child++;
+				}
+
+				if ( this.heap[child].valueOf() < this.heap[root].valueOf() ) {
+					var tmp = this.heap[child];
+					this.heap[child] = this.heap[root];
+					this.heap[root] = tmp;
+					root = child;
+				} else {
+					return;
+				}
+			}
+		},
+		push: function( item ) {
+			this.heap.push( item );
+
+			var root = this.heap.length - 1;
+			while ( root !== 0 ) {
+				var parent = ~~( ( root - 1 ) / 2 );
+
+				if ( this.heap[parent].valueOf() > this.heap[root].valueOf() ) {
+					var tmp = this.heap[parent];
+					this.heap[parent] = this.heap[root];
+					this.heap[root] = tmp;
+				}
+
+				root = parent;
+			}
+		},
+		peek: function() {
+			return this.heap.length > 0 ? this.heap[0] : null;
+		},
+		pop: function() {
+			var entry = this.heap[0];
+			this.heap[0] = this.heap[this.heap.length - 1];
+			this.heap.length = this.heap.length - 1;
+			this.siftUp( 0, this.heap.length - 1 );
+
+			return entry;
+		}
+	};
+})();
 /**
  * @class BoxShape
  * @param half_width {Number} half width of the cube ( X axis )
@@ -6034,974 +6325,6 @@
 		intersection.normal.copy( this.normal );
 
 		return intersection;
-	};
-})();
-/**
- * Provides methods useful for working with various types of geometries
- *
- * @class GeometryMethods
- * @static
- */
-Goblin.GeometryMethods = {
-	/**
-	 * determines the location in a triangle closest to a given point
-	 *
-	 * @method findClosestPointInTriangle
-	 * @param {vec3} p point
-	 * @param {vec3} a first triangle vertex
-	 * @param {vec3} b second triangle vertex
-	 * @param {vec3} c third triangle vertex
-	 * @param {vec3} out vector where the result will be stored
-	 */
-	findClosestPointInTriangle: (function() {
-		var ab = new Goblin.Vector3(),
-			ac = new Goblin.Vector3(),
-			_vec = new Goblin.Vector3();
-
-		return function( p, a, b, c, out ) {
-			var v;
-
-			// Check if P in vertex region outside A
-			ab.subtractVectors( b, a );
-			ac.subtractVectors( c, a );
-			_vec.subtractVectors( p, a );
-			var d1 = ab.dot( _vec ),
-				d2 = ac.dot( _vec );
-			if ( d1 <= 0 && d2 <= 0 ) {
-				out.copy( a );
-				return;
-			}
-
-			// Check if P in vertex region outside B
-			_vec.subtractVectors( p, b );
-			var d3 = ab.dot( _vec ),
-				d4 = ac.dot( _vec );
-			if ( d3 >= 0 && d4 <= d3 ) {
-				out.copy( b );
-				return;
-			}
-
-			// Check if P in edge region of AB
-			var vc = d1*d4 - d3*d2;
-			if ( vc <= 0 && d1 >= 0 && d3 <= 0 ) {
-				v = d1 / ( d1 - d3 );
-				out.scaleVector( ab, v );
-				out.add( a );
-				return;
-			}
-
-			// Check if P in vertex region outside C
-			_vec.subtractVectors( p, c );
-			var d5 = ab.dot( _vec ),
-				d6 = ac.dot( _vec );
-			if ( d6 >= 0 && d5 <= d6 ) {
-				out.copy( c );
-				return;
-			}
-
-			// Check if P in edge region of AC
-			var vb = d5*d2 - d1*d6,
-				w;
-			if ( vb <= 0 && d2 >= 0 && d6 <= 0 ) {
-				w = d2 / ( d2 - d6 );
-				out.scaleVector( ac, w );
-				out.add( a );
-				return;
-			}
-
-			// Check if P in edge region of BC
-			var va = d3*d6 - d5*d4;
-			if ( va <= 0 && d4-d3 >= 0 && d5-d6 >= 0 ) {
-				w = (d4 - d3) / ( (d4-d3) + (d5-d6) );
-				out.subtractVectors( c, b );
-				out.scale( w );
-				out.add( b );
-				return;
-			}
-
-			// P inside face region
-			var denom = 1 / ( va + vb + vc );
-			v = vb * denom;
-			w = vc * denom;
-
-
-			// At this point `ab` and `ac` can be recycled and lose meaning to their nomenclature
-
-			ab.scale( v );
-			ab.add( a );
-
-			ac.scale( w );
-
-			out.addVectors( ab, ac );
-		};
-	})(),
-
-	/**
-	 * Finds the Barycentric coordinates of point `p` in the triangle `a`, `b`, `c`
-	 *
-	 * @method findBarycentricCoordinates
-	 * @param p {vec3} point to calculate coordinates of
-	 * @param a {vec3} first point in the triangle
-	 * @param b {vec3} second point in the triangle
-	 * @param c {vec3} third point in the triangle
-	 * @param out {vec3} resulting Barycentric coordinates of point `p`
-	 */
-	findBarycentricCoordinates: function( p, a, b, c, out ) {
-
-		var v0 = new Goblin.Vector3(),
-			v1 = new Goblin.Vector3(),
-			v2 = new Goblin.Vector3();
-
-		v0.subtractVectors( b, a );
-		v1.subtractVectors( c, a );
-		v2.subtractVectors( p, a );
-
-		var d00 = v0.dot( v0 ),
-			d01 = v0.dot( v1 ),
-			d11 = v1.dot( v1 ),
-			d20 = v2.dot( v0 ),
-			d21 = v2.dot( v1 ),
-			denom = d00 * d11 - d01 * d01;
-
-		out.y = ( d11 * d20 - d01 * d21 ) / denom;
-		out.z = ( d00 * d21 - d01 * d20 ) / denom;
-		out.x = 1 - out.y - out.z;
-	},
-
-	/**
-	 * Calculates the distance from point `p` to line `ab`
-	 * @param p {vec3} point to calculate distance to
-	 * @param a {vec3} first point in line
-	 * @param b [vec3] second point in line
-	 * @returns {number}
-	 */
-	findSquaredDistanceFromSegment: (function(){
-		var ab = new Goblin.Vector3(),
-			ap = new Goblin.Vector3(),
-			bp = new Goblin.Vector3();
-
-		return function( p, a, b ) {
-			ab.subtractVectors( a, b );
-			ap.subtractVectors( a, p );
-			bp.subtractVectors( b, p );
-
-			var e = ap.dot( ab );
-			if ( e <= 0 ) {
-				return ap.dot( ap );
-			}
-
-			var f = ab.dot( ab );
-			if ( e >= f ) {
-				return bp.dot( bp );
-			}
-
-			return ap.dot( ap ) - e * e / f;
-		};
-	})(),
-
-	findClosestPointsOnSegments: (function(){
-		var d1 = new Goblin.Vector3(),
-			d2 = new Goblin.Vector3(),
-			r = new Goblin.Vector3(),
-			clamp = function( x, min, max ) {
-				return Math.min( Math.max( x, min ), max );
-			};
-
-		return function( aa, ab, ba, bb, p1, p2 ) {
-			d1.subtractVectors( ab, aa );
-			d2.subtractVectors( bb, ba );
-			r.subtractVectors( aa, ba );
-
-			var a = d1.dot( d1 ),
-				e = d2.dot( d2 ),
-				f = d2.dot( r );
-
-			var s, t;
-
-			if ( a <= Goblin.EPSILON && e <= Goblin.EPSILON ) {
-				// Both segments are degenerate
-				s = t = 0;
-				p1.copy( aa );
-				p2.copy( ba );
-				_tmp_vec3_1.subtractVectors( p1, p2 );
-				return _tmp_vec3_1.dot( _tmp_vec3_1 );
-			}
-
-			if ( a <= Goblin.EPSILON ) {
-				// Only first segment is degenerate
-				s = 0;
-				t = f / e;
-				t = clamp( t, 0, 1 );
-			} else {
-				var c = d1.dot( r );
-				if ( e <= Goblin.EPSILON ) {
-					// Second segment is degenerate
-					t = 0;
-					s = clamp( -c / a, 0, 1 );
-				} else {
-					// Neither segment is degenerate
-					var b = d1.dot( d2 ),
-						denom = a * e - b * b;
-
-					if ( denom !== 0 ) {
-						// Segments aren't parallel
-						s = clamp( ( b * f - c * e ) / denom, 0, 1 );
-					} else {
-						s = 0;
-					}
-
-					// find point on segment2 closest to segment1(s)
-					t = ( b * s + f ) / e;
-
-					// validate t, if it needs clamping then clamp and recompute s
-					if ( t < 0 ) {
-						t = 0;
-						s = clamp( -c / a, 0, 1 );
-					} else if ( t > 1 ) {
-						t = 1;
-						s = clamp( ( b - c ) / a, 0, 1 );
-					}
-				}
-			}
-
-			p1.scaleVector( d1, s );
-			p1.add( aa );
-
-			p2.scaleVector( d2, t );
-			p2.add( ba );
-
-			_tmp_vec3_1.subtractVectors( p1, p2 );
-			return _tmp_vec3_1.dot( _tmp_vec3_1 );
-		};
-	})()
-};
-(function(){
-	Goblin.MinHeap = function( array ) {
-		this.heap = array == null ? [] : array.slice();
-
-		if ( this.heap.length > 0 ) {
-			this.heapify();
-		}
-	};
-	Goblin.MinHeap.prototype = {
-		heapify: function() {
-			var start = ~~( ( this.heap.length - 2 ) / 2 );
-			while ( start >= 0 ) {
-				this.siftUp( start, this.heap.length - 1 );
-				start--;
-			}
-		},
-		siftUp: function( start, end ) {
-			var root = start;
-
-			while ( root * 2 + 1 <= end ) {
-				var child = root * 2 + 1;
-
-				if ( child + 1 <= end && this.heap[child + 1].valueOf() < this.heap[child].valueOf() ) {
-					child++;
-				}
-
-				if ( this.heap[child].valueOf() < this.heap[root].valueOf() ) {
-					var tmp = this.heap[child];
-					this.heap[child] = this.heap[root];
-					this.heap[root] = tmp;
-					root = child;
-				} else {
-					return;
-				}
-			}
-		},
-		push: function( item ) {
-			this.heap.push( item );
-
-			var root = this.heap.length - 1;
-			while ( root !== 0 ) {
-				var parent = ~~( ( root - 1 ) / 2 );
-
-				if ( this.heap[parent].valueOf() > this.heap[root].valueOf() ) {
-					var tmp = this.heap[parent];
-					this.heap[parent] = this.heap[root];
-					this.heap[root] = tmp;
-				}
-
-				root = parent;
-			}
-		},
-		peek: function() {
-			return this.heap.length > 0 ? this.heap[0] : null;
-		},
-		pop: function() {
-			var entry = this.heap[0];
-			this.heap[0] = this.heap[this.heap.length - 1];
-			this.heap.length = this.heap.length - 1;
-			this.siftUp( 0, this.heap.length - 1 );
-
-			return entry;
-		}
-	};
-})();
-/**
- * Performs a n^2 check of all collision objects to see if any could be in contact
- *
- * @class BasicBroadphase
- * @constructor
- */
-Goblin.BasicBroadphase = function() {
-	/**
-	 * Holds all of the collision objects that the broadphase is responsible for
-	 *
-	 * @property bodies
-	 * @type {Array}
-	 */
-	this.bodies = [];
-
-	/**
-	 * Array of all (current) collision pairs between the broadphases' bodies
-	 *
-	 * @property collision_pairs
-	 * @type {Array}
-	 */
-	this.collision_pairs = [];
-};
-
-/**
- * Adds a body to the broadphase for contact checking
- *
- * @method addBody
- * @param body {RigidBody} body to add to the broadphase contact checking
- */
-Goblin.BasicBroadphase.prototype.addBody = function( body ) {
-	this.bodies.push( body );
-};
-
-/**
- * Removes a body from the broadphase contact checking
- *
- * @method removeBody
- * @param body {RigidBody} body to remove from the broadphase contact checking
- */
-Goblin.BasicBroadphase.prototype.removeBody = function( body ) {
-	var i,
-		body_count = this.bodies.length;
-
-	for ( i = 0; i < body_count; i++ ) {
-		if ( this.bodies[i] === body ) {
-			this.bodies.splice( i, 1 );
-			break;
-		}
-	}
-};
-
-/**
- * Checks all collision objects to find any which are possibly in contact
- *  resulting contact pairs are held in the object's `collision_pairs` property
- *
- * @method update
- */
-Goblin.BasicBroadphase.prototype.update = function() {
-	var i, j,
-		object_a, object_b,
-		bodies_count = this.bodies.length;
-
-	// Clear any old contact pairs
-	this.collision_pairs.length = 0;
-
-	// Loop over all collision objects and check for overlapping boundary spheres
-	for ( i = 0; i < bodies_count; i++ ) {
-		object_a = this.bodies[i];
-
-		for ( j = 0; j < bodies_count; j++ ) {
-			if ( i <= j ) {
-				// if i < j then we have already performed this check
-				// if i === j then the two objects are the same and can't be in contact
-				continue;
-			}
-
-			object_b = this.bodies[j];
-
-			if ( object_a._mass === Infinity && object_b._mass === Infinity ) {
-				// Two static objects aren't considered to be in contact
-				continue;
-			}
-
-			// Check collision masks
-			if ( object_a.collision_mask !== 0 ) {
-				if ( ( object_a.collision_mask & 1 ) === 0 ) {
-					// object_b must not be in a matching group
-					if ( ( object_a.collision_mask & object_b.collision_groups ) !== 0 ) {
-						continue;
-					}
-				} else {
-					// object_b must be in a matching group
-					if ( ( object_a.collision_mask & object_b.collision_groups ) === 0 ) {
-						continue;
-					}
-				}
-			}
-			if ( object_b.collision_mask !== 0 ) {
-				if ( ( object_b.collision_mask & 1 ) === 0 ) {
-					// object_a must not be in a matching group
-					if ( ( object_b.collision_mask & object_a.collision_groups ) !== 0 ) {
-						continue;
-					}
-				} else {
-					// object_a must be in a matching group
-					if ( ( object_b.collision_mask & object_a.collision_groups ) === 0 ) {
-						continue;
-					}
-				}
-			}
-
-			if ( object_a.aabb.intersects( object_b.aabb ) ) {
-				this.collision_pairs.push( [ object_b, object_a ] );
-			}
-		}
-	}
-};
-
-/**
- * Returns an array of objects the given body may be colliding with
- *
- * @method intersectsWith
- * @param object_a {RigidBody}
- * @return Array<RigidBody>
- */
-Goblin.BasicBroadphase.prototype.intersectsWith = function( object_a ) {
-	var i, object_b,
-		bodies_count = this.bodies.length,
-		intersections = [];
-
-	// Loop over all collision objects and check for overlapping boundary spheres
-	for ( i = 0; i < bodies_count; i++ ) {
-		object_b = this.bodies[i];
-
-		if ( object_a === object_b ) {
-			continue;
-		}
-
-		if ( this.mightIntersect( object_a, object_b ) ) {
-			intersections.push( object_b );
-		}
-	}
-
-	return intersections;
-};
-
-/**
- * Checks if a ray segment intersects with objects in the world
- *
- * @method rayIntersect
- * @property start {vec3} start point of the segment
- * @property end {vec3{ end point of the segment
- * @return {Array<RayIntersection>} an unsorted array of intersections
- */
-Goblin.BasicBroadphase.prototype.rayIntersect = function( start, end ) {
-	var bodies_count = this.bodies.length,
-		i, body,
-		intersections = [];
-	for ( i = 0; i < bodies_count; i++ ) {
-		body = this.bodies[i];
-		if ( body.aabb.testRayIntersect( start, end ) ) {
-			body.rayIntersect( start, end, intersections );
-		}
-	}
-
-	return intersections;
-};
-(function(){
-	/**
-	 * @class SAPMarker
-	 * @private
-	 * @param {SAPMarker.TYPES} marker_type
-	 * @param {RigidBody} body
-	 * @param {Number} position
-	 * @constructor
-	 */
-	var SAPMarker = function( marker_type, body, position ) {
-		this.type = marker_type;
-		this.body = body;
-		this.position = position;
-		
-		this.prev = null;
-		this.next = null;
-	};
-	SAPMarker.TYPES = {
-		START: 0,
-		END: 1
-	};
-
-	var LinkedList = function() {
-		this.first = null;
-		this.last = null;
-	};
-<<<<<<< HEAD
-
-=======
-})();
-Goblin.CollisionUtils = {};
-
-Goblin.CollisionUtils.canBodiesCollide = function( object_a, object_b ) {
-	if ( object_a._mass === Infinity && object_b._mass === Infinity ) {
-		// Two static objects aren't considered to be in contact
-		return false;
-	}
-
-	// Check collision masks
-	if ( object_a.collision_mask !== 0 ) {
-		if ( ( object_a.collision_mask & 1 ) === 0 ) {
-			// object_b must not be in a matching group
-			if ( ( object_a.collision_mask & object_b.collision_groups ) !== 0 ) {
-				return false;
-			}
-		} else {
-			// object_b must be in a matching group
-			if ( ( object_a.collision_mask & object_b.collision_groups ) === 0 ) {
-				return false;
-			}
-		}
-	}
-	if ( object_b.collision_mask !== 0 ) {
-		if ( ( object_b.collision_mask & 1 ) === 0 ) {
-			// object_a must not be in a matching group
-			if ( ( object_b.collision_mask & object_a.collision_groups ) !== 0 ) {
-				return false;
-			}
-		} else {
-			// object_a must be in a matching group
-			if ( ( object_b.collision_mask & object_a.collision_groups ) === 0 ) {
-				return false;
-			}
-		}
-	}
-
-	return true;
-};
-/**
- * Provides methods useful for working with various types of geometries
- *
- * @class GeometryMethods
- * @static
- */
-Goblin.GeometryMethods = {
->>>>>>> b834dcac
-	/**
-	 * Sweep and Prune broadphase
-	 *
-	 * @class SAPBroadphase
-	 * @constructor
-	 */
-	Goblin.SAPBroadphase = function() {
-		/**
-		 * linked list of the start/end markers along the X axis
-		 *
-		 * @property bodies
-		 * @type {SAPMarker<SAPMarker>}
-		 */
-		this.markers_x = new LinkedList();
-
-		/**
-		 * linked list of the start/end markers along the Y axis
-		 *
-		 * @property bodies
-		 * @type {SAPMarker<SAPMarker>}
-		 */
-		this.markers_y = new LinkedList();
-
-		/**
-		 * linked list of the start/end markers along the Z axis
-		 *
-		 * @property bodies
-		 * @type {SAPMarker<SAPMarker>}
-		 */
-		this.markers_z = new LinkedList();
-
-		/**
-		 * maintains count of axis over which two bodies overlap; if count is three, their AABBs touch/penetrate
-		 *
-		 * @type {Object}
-		 */
-		this.overlap_counter = {};
-
-		/**
-		 * array of all (current) collision pairs between the broadphases' bodies
-		 *
-		 * @property collision_pairs
-		 * @type {Array}
-		 */
-		this.collision_pairs = [];
-
-		/**
-		 * array of bodies which have been added to the broadphase since the last update
-		 *
-		 * @type {Array<RigidBody>}
-		 */
-		this.pending_bodies = [];
-	};
-
-	Goblin.SAPBroadphase.prototype = {
-		incrementOverlaps: function( body_a, body_b ) {
-			if ( body_a._mass === Infinity && body_b._mass === Infinity ) {
-				return;
-			}
-
-			var key = body_a.id < body_b.id ? body_a.id + '-' + body_b.id : body_b.id + '-' + body_a.id;
-
-			if ( !this.overlap_counter.hasOwnProperty( key ) ) {
-				this.overlap_counter[key] = 0;
-			}
-
-			this.overlap_counter[key]++;
-
-			if ( this.overlap_counter[key] === 3 ) {
-				// The AABBs are touching, add to potential contacts
-				this.collision_pairs.push([ body_a.id < body_b.id ? body_a : body_b, body_a.id < body_b.id ? body_b : body_a ]);
-			}
-		},
-
-		decrementOverlaps: function( body_a, body_b ) {
-			var key = body_a.id < body_b.id ? body_a.id + '-' + body_b.id : body_b.id + '-' + body_a.id;
-
-			if ( !this.overlap_counter.hasOwnProperty( key ) ) {
-				this.overlap_counter[key] = 0;
-			}
-
-			this.overlap_counter[key]--;
-
-			if ( this.overlap_counter[key] === 0 ) {
-				delete this.overlap_counter[key];
-			} else if ( this.overlap_counter[key] === 2 ) {
-				// These are no longer touching, remove from potential contacts
-				this.collision_pairs = this.collision_pairs.filter(function( pair ){
-					if ( pair[0] === body_a && pair[1] === body_b ) {
-						return false;
-					}
-					if ( pair[0] === body_b && pair[1] === body_a ) {
-						return false;
-					}
-					return true;
-				});
-			}
-		},
-
-		/**
-		 * Adds a body to the broadphase for contact checking
-		 *
-		 * @method addBody
-		 * @param body {RigidBody} body to add to the broadphase contact checking
-		 */
-		addBody: function( body ) {
-			this.pending_bodies.push( body );
-		},
-
-		removeBody: function( body ) {
-			// first, check if the body is pending
-			var pending_index = this.pending_bodies.indexOf( body );
-			if ( pending_index !== -1 ) {
-				this.pending_bodies.splice( pending_index, 1 );
-				return;
-			}
-
-			// body was already added, find & remove
-			var next, previous;
-			var marker = this.markers_x.first;
-			while ( marker ) {
-				if ( marker.body === body ) {
-					next = marker.next;
-					previous = marker.previous;
-					if ( next != null ) {
-						next.previous = previous;
-						if ( previous != null ) {
-							previous.next = next;
-						}
-					} else {
-						this.markers_x.last = previous;
-					}
-					if ( previous != null ) {
-						previous.next = next;
-						if ( next != null ) {
-							next.previous = previous;
-						}
-					} else {
-						this.markers_x.first = next;
-					}
-				}
-				marker = marker.next;
-			}
-
-			marker = this.markers_y.first;
-			while ( marker ) {
-				if ( marker.body === body ) {
-					next = marker.next;
-					previous = marker.previous;
-					if ( next != null ) {
-						next.previous = previous;
-						if ( previous != null ) {
-							previous.next = next;
-						}
-					} else {
-						this.markers_y.last = previous;
-					}
-					if ( previous != null ) {
-						previous.next = next;
-						if ( next != null ) {
-							next.previous = previous;
-						}
-					} else {
-						this.markers_y.first = next;
-					}
-				}
-				marker = marker.next;
-			}
-
-			marker = this.markers_z.first;
-			while ( marker ) {
-				if ( marker.body === body ) {
-					next = marker.next;
-					previous = marker.previous;
-					if ( next != null ) {
-						next.previous = previous;
-						if ( previous != null ) {
-							previous.next = next;
-						}
-					} else {
-						this.markers_z.last = previous;
-					}
-					if ( previous != null ) {
-						previous.next = next;
-						if ( next != null ) {
-							next.previous = previous;
-						}
-					} else {
-						this.markers_z.first = next;
-					}
-				}
-				marker = marker.next;
-			}
-
-			// remove any collisions
-			this.collision_pairs = this.collision_pairs.filter(function( pair ){
-				if ( pair[0] === body || pair[1] === body ) {
-					return false;
-				}
-				return true;
-			});
-		},
-
-		insertPending: function() {
-			var body;
-			while ( ( body = this.pending_bodies.pop() ) ) {
-				body.updateDerived();
-				var start_marker_x = new SAPMarker( SAPMarker.TYPES.START, body, body.aabb.min.x ),
-					start_marker_y = new SAPMarker( SAPMarker.TYPES.START, body, body.aabb.min.y ),
-					start_marker_z = new SAPMarker( SAPMarker.TYPES.START, body, body.aabb.min.z ),
-					end_marker_x = new SAPMarker( SAPMarker.TYPES.END, body, body.aabb.max.x ),
-					end_marker_y = new SAPMarker( SAPMarker.TYPES.END, body, body.aabb.max.y ),
-					end_marker_z = new SAPMarker( SAPMarker.TYPES.END, body, body.aabb.max.z );
-
-				// Insert these markers, incrementing overlap counter
-				this.insert( this.markers_x, start_marker_x );
-				this.insert( this.markers_x, end_marker_x );
-				this.insert( this.markers_y, start_marker_y );
-				this.insert( this.markers_y, end_marker_y );
-				this.insert( this.markers_z, start_marker_z );
-				this.insert( this.markers_z, end_marker_z );
-			}
-		},
-
-		insert: function( list, marker ) {
-			if ( list.first == null ) {
-				list.first = list.last = marker;
-			} else {
-				// Insert at the end of the list & sort
-				marker.prev = list.last;
-				list.last.next = marker;
-				list.last = marker;
-				this.sort( list, marker );
-			}
-		},
-
-		sort: function( list, marker ) {
-			var prev;
-			while (
-				marker.prev != null &&
-				(
-					marker.position < marker.prev.position ||
-					( marker.position === marker.prev.position && marker.type === SAPMarker.TYPES.START && marker.prev.type === SAPMarker.TYPES.END )
-				)
-			) {
-				prev = marker.prev;
-
-				// check if this swap changes overlap counters
-				if ( marker.type !== prev.type ) {
-					if ( marker.type === SAPMarker.TYPES.START ) {
-						// marker is START, moving into an overlap
-						this.incrementOverlaps( marker.body, prev.body );
-					} else {
-						// marker is END, leaving an overlap
-						this.decrementOverlaps( marker.body, prev.body );
-					}
-				}
-
-				marker.prev = prev.prev;
-				prev.next = marker.next;
-
-				marker.next = prev;
-				prev.prev = marker;
-
-				if ( marker.prev == null ) {
-					list.first = marker;
-				} else {
-					marker.prev.next = marker;
-				}
-				if ( prev.next == null ) {
-					list.last = prev;
-				} else {
-					prev.next.prev = prev;
-				}
-			}
-		},
-
-		/**
-		 * Updates the broadphase's internal representation and current predicted contacts
-		 *
-		 * @method update
-		 */
-		update: function() {
-			this.insertPending();
-
-			var marker = this.markers_x.first;
-			while ( marker ) {
-				if ( marker.type === SAPMarker.TYPES.START ) {
-					marker.position = marker.body.aabb.min.x;
-				} else {
-					marker.position = marker.body.aabb.max.x;
-				}
-				this.sort( this.markers_x, marker );
-				marker = marker.next;
-			}
-
-			marker = this.markers_y.first;
-			while ( marker ) {
-				if ( marker.type === SAPMarker.TYPES.START ) {
-					marker.position = marker.body.aabb.min.y;
-				} else {
-					marker.position = marker.body.aabb.max.y;
-				}
-				this.sort( this.markers_y, marker );
-				marker = marker.next;
-			}
-
-			marker = this.markers_z.first;
-			while ( marker ) {
-				if ( marker.type === SAPMarker.TYPES.START ) {
-					marker.position = marker.body.aabb.min.z;
-				} else {
-					marker.position = marker.body.aabb.max.z;
-				}
-				this.sort( this.markers_z, marker );
-				marker = marker.next;
-			}
-		},
-
-		/**
-		 * Returns an array of objects the given body may be colliding with
-		 *
-		 * @method intersectsWith
-		 * @param body {RigidBody}
-		 * @return Array<RigidBody>
-		 */
-		intersectsWith: function( body ) {
-			return this.collision_pairs.filter(function( pair ){
-				if ( pair[0] === body || pair[1] === body ) {
-					return true;
-				}
-				return false;
-			});
-		},
-
-		/**
-		 * Checks if a ray segment intersects with objects in the world
-		 *
-		 * @method rayIntersect
-		 * @property start {vec3} start point of the segment
-		 * @property end {vec3{ end point of the segment
-         * @return {Array<RayIntersection>} an unsorted array of intersections
-		 */
-		rayIntersect: function( start, end ) {
-			// It's assumed that raytracing will be performed through a proxy like Goblin.World,
-			// thus that the only time this broadphase cares about updating itself is if an object was added
-			if ( this.pending_bodies.length > 0 ) {
-				this.update();
-			}
-
-			// This implementation only scans the X axis because the overall process gets slower the more axes you add
-			// thanks JavaScript
-
-			var active_bodies = {},
-				intersections = [],
-				id_body_map = {},
-				id_intersection_count = {},
-				ordered_start, ordered_end,
-				marker, has_encountered_start,
-				i, body, key, keys;
-
-			// X axis
-			marker = this.markers_x.first;
-			has_encountered_start = false;
-			active_bodies = {};
-			ordered_start = start.x < end.x ? start.x : end.x;
-			ordered_end = start.x < end.x ? end.x : start.x;
-			while ( marker ) {
-				if ( marker.type === SAPMarker.TYPES.START ) {
-					active_bodies[marker.body.id] = marker.body;
-				}
-
-				if ( marker.position >= ordered_start ) {
-					if ( has_encountered_start === false ) {
-						has_encountered_start = true;
-						keys = Object.keys( active_bodies );
-						for ( i = 0; i < keys.length; i++ ) {
-							key = keys[i];
-							body = active_bodies[key];
-							if ( body == null ) { // needed because we don't delete but set to null, see below comment
-								continue;
-							}
-							// The next two lines are piss-slow
-							id_body_map[body.id] = body;
-							id_intersection_count[body.id] = id_intersection_count[body.id] ? id_intersection_count[body.id] + 1 : 1;
-						}
-					} else if ( marker.type === SAPMarker.TYPES.START ) {
-						// The next two lines are piss-slow
-						id_body_map[marker.body.id] = marker.body;
-						id_intersection_count[marker.body.id] = id_intersection_count[marker.body.id] ? id_intersection_count[marker.body.id] + 1 : 1;
-					}
-				}
-
-				if ( marker.type === SAPMarker.TYPES.END ) {
-					active_bodies[marker.body.id] = null; // this is massively faster than deleting the association
-					//delete active_bodies[marker.body.id];
-				}
-
-				if ( marker.position > ordered_end ) {
-					// no more intersections to find on this axis
-					break;
-				}
-
-				marker = marker.next;
-			}
-
-			keys = Object.keys( id_intersection_count );
-			for ( i = 0; i < keys.length; i++ ) {
-				var body_id = keys[i];
-				if ( id_intersection_count[body_id] === 1 ) {
-					if ( id_body_map[body_id].aabb.testRayIntersect( start, end ) ) {
-						id_body_map[body_id].rayIntersect( start, end, intersections );
-					}
-				}
-			}
-
-			return intersections;
-		}
 	};
 })();
 /**
